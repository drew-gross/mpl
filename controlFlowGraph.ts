--- conflicted
+++ resolved
@@ -5,28 +5,15 @@
 import { set, Set, join as setJoin, fromList as setFromList } from './util/set.js';
 import { filter, FilterPredicate } from './util/list/filter.js';
 import join from './util/join.js';
-<<<<<<< HEAD
 import grid from './util/grid.js';
 import { RegisterAssignment } from './backend-utils.js';
 import { Register, isEqual as registerIsEqual } from './register.js';
-import {
-    RegisterTransferLanguageExpression as RTX,
-    RegisterTransferLanguage as RTL,
-    RegisterTransferLanguageFunction as RTLF,
-    toString as rtxToString,
-} from './backends/registerTransferLanguage.js';
-=======
 import { ThreeAddressStatement, toString as tasToString } from './backends/threeAddressCode.js';
->>>>>>> 6ed9aa1f
 import { Graph } from 'graphlib';
 
 export type BasicBlock = {
     name: string;
-<<<<<<< HEAD
-    instructions: RTL;
-=======
     instructions: ThreeAddressStatement[];
->>>>>>> 6ed9aa1f
 };
 
 export type ControlFlowGraph = {
@@ -77,7 +64,6 @@
     }
 };
 
-<<<<<<< HEAD
 const livenessUpdate = (rtx: RTX): { newlyLive: Register[]; newlyDead: Register[] } => {
     switch (rtx.kind) {
         case 'comment':
@@ -142,10 +128,7 @@
     }
 };
 
-const blockName = (rtl: RTL) => {
-=======
 const blockName = (rtl: ThreeAddressStatement[]) => {
->>>>>>> 6ed9aa1f
     if (rtl.length == 0) throw debug('empty rtl in blockName');
     const rtx = rtl[0];
     switch (rtx.kind) {
@@ -165,11 +148,7 @@
 
 type Exits = { blockName: string | false; next: boolean; exit: boolean };
 
-<<<<<<< HEAD
-const blockExits = (rtl: RTL): Exits => {
-=======
 const blockExits = (rtl: ThreeAddressStatement[]): Exits => {
->>>>>>> 6ed9aa1f
     const rtx = last(rtl);
     if (!rtx) throw debug('empty rtl');
     switch (rtx.kind) {
@@ -232,17 +211,10 @@
     return dotText;
 };
 
-<<<<<<< HEAD
-export const controlFlowGraph = (rtlf: RTLF): ControlFlowGraph => {
-    let blocks: BasicBlock[] = [];
-    var currentBlock: RTL = [];
-    rtlf.instructions.forEach(rtx => {
-=======
 export const controlFlowGraph = (rtl: ThreeAddressStatement[]): ControlFlowGraph => {
     let blocks: BasicBlock[] = [];
     var currentBlock: ThreeAddressStatement[] = [];
     rtl.forEach(rtx => {
->>>>>>> 6ed9aa1f
         const change = blockBehaviour(rtx);
         if (change == 'midBlock') {
             currentBlock.push(rtx);
