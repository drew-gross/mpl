import * as Ast from './ast.js';
import debug from './util/debug.js';
import { VariableDeclaration, BackendInputs, ExecutionResult, Function, StringLiteralData } from './api.js';
import flatten from './util/list/flatten.js';
<<<<<<< HEAD
import {
    RegisterTransferLanguageExpression,
    RegisterTransferLanguageFunction as RTLF,
} from './backends/registerTransferLanguage.js';
=======
import { ThreeAddressStatement, TargetThreeAddressStatement } from './backends/threeAddressCode.js';
>>>>>>> 6ed9aa1f
import { Register } from './register.js';
import { controlFlowGraph } from './controlFlowGraph.js';

export type CompiledExpression<T> = {
    prepare: T[];
    execute: T[];
    cleanup: T[];
};

export type CompiledAssignment<T> = {
    prepare: T[];
    execute: T[];
    cleanup: T[];
};

export type CompiledProgram<T> = {
    prepare: T[];
    execute: T[];
    cleanup: T[];
};

type ExpressionCompiler<T> = (expressions: T[][]) => T[];
export const compileExpression = <T>(
    subExpressions: CompiledExpression<T>[],
    expressionCompiler: ExpressionCompiler<T>
): CompiledExpression<T> => ({
    prepare: flatten(subExpressions.map(input => input.prepare)),
    execute: expressionCompiler(subExpressions.map(input => input.execute)),
    cleanup: flatten(subExpressions.reverse().map(input => input.cleanup)),
});

export type BackendOptions = {
    ast: Ast.Ast;
    destination: Register;
    globalDeclarations: VariableDeclaration[];
    stringLiterals: StringLiteralData[];
    variablesInScope: { [key: string]: Register };
    makeTemporary: (name: string) => Register;
    makeLabel: (name: string) => string;
};

export const stringLiteralName = ({ id, value }: StringLiteralData) =>
    `string_literal_${id}_${value.replace(/[^a-zA-Z]/g, '')}`;

export type RegisterAssignment = { [key: string]: Register };

<<<<<<< HEAD
export const saveRegistersCode = (registerAssignment: RegisterAssignment): RegisterTransferLanguageExpression[] =>
    Object.values(registerAssignment).map(targetRegister => ({
        kind: 'push' as 'push',
        register: targetRegister,
        why: 'Push register to preserve it',
    }));

export const restoreRegistersCode = (registerAssignment: RegisterAssignment): RegisterTransferLanguageExpression[] =>
    Object.values(registerAssignment)
        .map(targetRegister => ({
            kind: 'pop' as 'pop',
            register: targetRegister,
            why: 'Restore preserved registers',
        }))
        .reverse();
=======
export const saveRegistersCode = <TargetRegister>(
    firstRegister: Register,
    nextRegister,
    getTargetRegister,
    numRegisters: number
): TargetThreeAddressStatement<TargetRegister>[] => {
    let result: TargetThreeAddressStatement<TargetRegister>[] = [];
    let currentRegister: Register = firstRegister;
    while (numRegisters > 0) {
        result.push({
            kind: 'push',
            register: getTargetRegister(currentRegister),
            why: 'Save registers we intend to use',
        });
        currentRegister = nextRegister(currentRegister);
        numRegisters--;
    }
    return result;
};

export const restoreRegistersCode = <TargetRegister>(
    firstRegister,
    nextRegister,
    getTargetRegister,
    numRegisters: number
): TargetThreeAddressStatement<TargetRegister>[] => {
    let result: TargetThreeAddressStatement<TargetRegister>[] = [];
    let currentRegister: TargetRegister = firstRegister;
    while (numRegisters > 0) {
        result.push({
            kind: 'pop',
            register: getTargetRegister(currentRegister),
            why: 'Restore registers that we used',
        });
        currentRegister = nextRegister(currentRegister);
        numRegisters--;
    }
    return result.reverse();
};

export type RegisterDescription<TargetRegister> = {
    generalPurpose: TargetRegister[];
    functionArgument: TargetRegister[];
    functionResult: TargetRegister;
    syscallArgument: TargetRegister[];
    syscallSelectAndResult: TargetRegister;
};
>>>>>>> 6ed9aa1f
<|MERGE_RESOLUTION|>--- conflicted
+++ resolved
@@ -2,14 +2,7 @@
 import debug from './util/debug.js';
 import { VariableDeclaration, BackendInputs, ExecutionResult, Function, StringLiteralData } from './api.js';
 import flatten from './util/list/flatten.js';
-<<<<<<< HEAD
-import {
-    RegisterTransferLanguageExpression,
-    RegisterTransferLanguageFunction as RTLF,
-} from './backends/registerTransferLanguage.js';
-=======
 import { ThreeAddressStatement, TargetThreeAddressStatement } from './backends/threeAddressCode.js';
->>>>>>> 6ed9aa1f
 import { Register } from './register.js';
 import { controlFlowGraph } from './controlFlowGraph.js';
 
@@ -56,15 +49,18 @@
 
 export type RegisterAssignment = { [key: string]: Register };
 
-<<<<<<< HEAD
-export const saveRegistersCode = (registerAssignment: RegisterAssignment): RegisterTransferLanguageExpression[] =>
+export const saveRegistersCode = <TargetRegister>(
+    registerAssignment: RegisterAssignment
+): TargetThreeAddressStatement<TargetRegister>[] =>
     Object.values(registerAssignment).map(targetRegister => ({
         kind: 'push' as 'push',
         register: targetRegister,
         why: 'Push register to preserve it',
     }));
 
-export const restoreRegistersCode = (registerAssignment: RegisterAssignment): RegisterTransferLanguageExpression[] =>
+export const restoreRegistersCode = <TargetRegister>(
+    registerAssignment: RegisterAssignment
+): TargetThreeAddressStatement<TargetRegister>[] =>
     Object.values(registerAssignment)
         .map(targetRegister => ({
             kind: 'pop' as 'pop',
@@ -72,46 +68,6 @@
             why: 'Restore preserved registers',
         }))
         .reverse();
-=======
-export const saveRegistersCode = <TargetRegister>(
-    firstRegister: Register,
-    nextRegister,
-    getTargetRegister,
-    numRegisters: number
-): TargetThreeAddressStatement<TargetRegister>[] => {
-    let result: TargetThreeAddressStatement<TargetRegister>[] = [];
-    let currentRegister: Register = firstRegister;
-    while (numRegisters > 0) {
-        result.push({
-            kind: 'push',
-            register: getTargetRegister(currentRegister),
-            why: 'Save registers we intend to use',
-        });
-        currentRegister = nextRegister(currentRegister);
-        numRegisters--;
-    }
-    return result;
-};
-
-export const restoreRegistersCode = <TargetRegister>(
-    firstRegister,
-    nextRegister,
-    getTargetRegister,
-    numRegisters: number
-): TargetThreeAddressStatement<TargetRegister>[] => {
-    let result: TargetThreeAddressStatement<TargetRegister>[] = [];
-    let currentRegister: TargetRegister = firstRegister;
-    while (numRegisters > 0) {
-        result.push({
-            kind: 'pop',
-            register: getTargetRegister(currentRegister),
-            why: 'Restore registers that we used',
-        });
-        currentRegister = nextRegister(currentRegister);
-        numRegisters--;
-    }
-    return result.reverse();
-};
 
 export type RegisterDescription<TargetRegister> = {
     generalPurpose: TargetRegister[];
@@ -119,5 +75,4 @@
     functionResult: TargetRegister;
     syscallArgument: TargetRegister[];
     syscallSelectAndResult: TargetRegister;
-};
->>>>>>> 6ed9aa1f
+};