import * as clone from 'clone';
import * as omitDeep from 'omit-deep';
import { exec } from 'child-process-promise';
import { Backend, TypeError } from './api.js';
import { Ast } from './ast.js';
import { compile } from './frontend.js';
import { file as tmpFile } from 'tmp-promise';
import writeTempFile from './util/writeTempFile.js';
import { writeFile } from 'fs-extra';
import debug from './util/debug.js';
import join from './util/join.js';
import { tokenSpecs, grammar } from './grammar.js';
import { parse, stripResultIndexes, parseResultIsError, stripSourceLocation } from './parser-lib/parse.js';
import { parseFunction } from './threeAddressCode/parser.js';
import { backends } from './backend-utils.js';
import { passed } from './test-case.js';
import produceProgramInfo from './produceProgramInfo.js';

// TODO: separate this for mplTest vs tacTest, they have a lot of overlap but not perfect.
// TODO: express in the type that exitCode OR expectedErrors of some sort must be provided.
type TestOptions = {
    source: string;
    exitCode?: number;
    expectedTypeErrors?: any[];
    expectedParseErrors?: any[];
    expectedStdOut?: string;
    expectedAst?: any;
    printSubsteps?: string[] | string;
    debugSubsteps?: string[] | string;
    failing?: string[] | string;
    spills?: number;
    name?: string;
    stdin?: string;
};

const typeErrorToString = (e: TypeError): string => JSON.stringify(e, null, 2);

export const mplTest = async (
    t,
    {
        source,
        exitCode,
        expectedTypeErrors,
        expectedParseErrors,
        expectedStdOut = '',
        expectedAst,
        failing = [],
        name = undefined,
        stdin = '',
    }: TestOptions
) => {
    if (typeof failing === 'string') {
        failing = [failing];
    }
<<<<<<< HEAD

    const error = (msg: string | undefined = undefined) => {
        const userMessage = msg === undefined ? '' : ` (${msg})`;
        t.fail(
            name
                ? `Test failed${userMessage}. Run $ npm run debug-test-case "${name}" for more info.`
                : 'Unnamed test failed'
        );
    };

=======
    const error = () => {
        t.fail(name ? `Test failed. Run $ npm run debug-test-case "${name}" for more info.` : 'Unnamed test failed');
    };
>>>>>>> 7d4bb04d
    // Make sure it parses
    const programInfo = await produceProgramInfo(source, stdin, { includeExecutionResult: true });
    if ('kind' in programInfo) {
        error();
        return;
    }

    if ('parseErrors' in programInfo) {
        if (expectedParseErrors) {
            // I'm still iterating on how these keys will work. No point fixing the tests yet.
            const keysToOmit = ['whileParsing', 'foundTokenText'];
            t.deepEqual(expectedParseErrors, omitDeep(programInfo.parseErrors, keysToOmit));
        } else {
<<<<<<< HEAD
            error('unexpected parse error');
=======
            error();
>>>>>>> 7d4bb04d
        }
        return;
    }

    if (expectedParseErrors) {
        t.fail('Expected parse errors and none found');
        return;
    }

    if ('typeErrors' in programInfo) {
        if (expectedTypeErrors) {
            t.deepEqual(expectedTypeErrors, programInfo.typeErrors);
            return;
        } else {
            t.fail(
                `Found type errors when none expected: ${join(
                    programInfo.typeErrors.map(typeErrorToString as any),
                    ', '
                )}`
            );
        }
        return;
    }

    if (expectedTypeErrors) {
        t.fail('Expected type errors and none found');
        return;
    }

    // Frontend
    if (expectedAst) {
        t.deepEqual(stripSourceLocation(programInfo.ast), expectedAst);
    }

    // Run valdations on frontend output (currently just detects values that don't match their type)
    programInfo.frontendOutput.functions.forEach(f => {
        f.variables.forEach(v => {
            if (!v.type.kind) {
                t.fail(`Invalid frontend output: ${v.name} (in ${f.name}) had a bad type!`);
            }
        });
    });

    if (Array.isArray(programInfo.threeAddressRoundTrip)) {
        t.fail(
            join(
                programInfo.threeAddressRoundTrip.map((e: any) => {
                    if (typeof e === 'string') {
                        return e;
                    } else {
                        // TODO: get the source and do pretty parse errors
                        return JSON.stringify(e, null, 2);
                    }
                }),
                '\n\n'
            )
        );
        return;
    }

    if ('kind' in programInfo.threeAddressRoundTrip) {
        t.fail('lex error');
        return;
    }

    // TODO: check the whole struct. Currently we don't check string literals because I haven't implemented that in the parser/generator
    t.deepEqual(programInfo.threeAddressRoundTrip.functions, programInfo.threeAddressRoundTrip.functions);
    t.deepEqual(programInfo.threeAddressRoundTrip.globals, programInfo.threeAddressRoundTrip.globals);

    for (let i = 0; i < programInfo.backendResults.length; i++) {
        const { name, executionResult } = programInfo.backendResults[i];
        if (exitCode === undefined) {
            t.fail('Exit code mandatory');
            return;
        }
        const testPassed = passed(
            { exitCode, stdout: expectedStdOut, name: name ? name : 'unnamed', source: source },
            executionResult
        );

        if (!failing.includes(name)) {
<<<<<<< HEAD
            if (!testPassed) {
                error();
            }
=======
            t.true(testPassed);
>>>>>>> 7d4bb04d
            // TODO: share this code with some of the code in debug-test-case.ts
            const verbose = false;
            if (verbose) {
                console.log('');
                console.log(`Name: ${name}`);
                console.log(`Exit code: ${(executionResult as any).exitCode}`);
                console.log(`Expected exit code: ${exitCode}`);
                console.log(`Stdout: ${(executionResult as any).stdout}`);
                console.log(`Expected Stdout: ${expectedStdOut}`);
            }
        }
    }

    t.pass();
};

export const tacTest = async (
    t,
    { name, source, exitCode, printSubsteps = [], debugSubsteps = [], spills, failing = [], stdin = '' }: TestOptions
) => {
    const parsed = parseFunction(source);
    if ('kind' in parsed) {
        t.fail(`LexError error: ${parsed}`);
        return;
    }
    if (Array.isArray(parsed)) {
        t.fail(`Parse error: ${JSON.stringify(parsed)}`);
        return;
    }
    if (spills) {
        t.deepEqual(parsed.spills, spills);
    }
    await Promise.all(
        backends.map(async backend => {
            if (backend.compileTac && !failing.includes(backend.name)) {
                const newSource = clone(parsed);

                // TODO: This is pure jank. Should move responsibility for adding cleanup code to some place that makes actual sense.
                if (!backend.targetInfo) throw debug('onoz');
                newSource.instructions.push(...backend.targetInfo.cleanupCode);

                const compilationResult = await backend.compileTac({
                    globals: {},
                    functions: [],
                    main: newSource.instructions,
                    stringLiterals: [],
                });

                if ('error' in compilationResult) {
                    t.fail(`${backend.name} compilation failed: ${compilationResult.error}`);
                    return;
                }

                const stdinFile = await writeTempFile(stdin, '.txt');

                const result = await backend.execute(compilationResult.binaryFile.path, stdinFile.path);
                if ('error' in result) {
                    t.fail(`${backend.name} execution failed: ${result.error}`);
                } else if (result.exitCode !== exitCode) {
                    const errorMessage = `${backend.name} had unexpected output.
    Exit code: ${result.exitCode}. Expected: ${exitCode}.`;
                    t.fail(errorMessage);
                } else {
                    t.deepEqual(result.exitCode, exitCode);
                }
            }
        })
    );
};<|MERGE_RESOLUTION|>--- conflicted
+++ resolved
@@ -52,7 +52,6 @@
     if (typeof failing === 'string') {
         failing = [failing];
     }
-<<<<<<< HEAD
 
     const error = (msg: string | undefined = undefined) => {
         const userMessage = msg === undefined ? '' : ` (${msg})`;
@@ -63,11 +62,6 @@
         );
     };
 
-=======
-    const error = () => {
-        t.fail(name ? `Test failed. Run $ npm run debug-test-case "${name}" for more info.` : 'Unnamed test failed');
-    };
->>>>>>> 7d4bb04d
     // Make sure it parses
     const programInfo = await produceProgramInfo(source, stdin, { includeExecutionResult: true });
     if ('kind' in programInfo) {
@@ -81,11 +75,7 @@
             const keysToOmit = ['whileParsing', 'foundTokenText'];
             t.deepEqual(expectedParseErrors, omitDeep(programInfo.parseErrors, keysToOmit));
         } else {
-<<<<<<< HEAD
             error('unexpected parse error');
-=======
-            error();
->>>>>>> 7d4bb04d
         }
         return;
     }
@@ -167,13 +157,9 @@
         );
 
         if (!failing.includes(name)) {
-<<<<<<< HEAD
             if (!testPassed) {
                 error();
             }
-=======
-            t.true(testPassed);
->>>>>>> 7d4bb04d
             // TODO: share this code with some of the code in debug-test-case.ts
             const verbose = false;
             if (verbose) {
