--- conflicted
+++ resolved
@@ -241,46 +241,6 @@
 const greaterThan = mplTerminal('greaterThan');
 
 export const grammar: Grammar<MplAstNode, MplToken> = {
-<<<<<<< HEAD
-    program: { n: 'program', p: ['functionBody', endOfInput] },
-    function: [
-        { n: 'function', p: ['argList', fatArrow, 'expression'] },
-        {
-            n: 'functionWithBlock',
-            p: ['argList', fatArrow, leftCurlyBrace, 'functionBody', rightCurlyBrace],
-        },
-    ],
-    bracketedArgList: [
-        { n: 'bracketedArgList', p: [leftBracket, rightBracket] },
-        { n: 'bracketedArgList', p: [leftBracket, 'argList', rightBracket] },
-    ],
-    argList: [{ n: 'argList', p: ['arg', comma, 'argList'] }, 'bracketedArgList', 'arg'],
-    arg: { n: 'arg', p: [identifier, colon, 'type'] },
-    functionBody: [
-        { n: 'statement', p: ['statement', statementSeparator, 'functionBody'] },
-        { n: 'returnStatement', p: [_return, 'expression', statementSeparator] },
-        { n: 'returnStatement', p: [_return, 'expression'] },
-    ],
-    statement: [
-        { n: 'typedDeclarationAssignment', p: [identifier, colon, 'type', assignment, 'expression'] },
-        { n: 'declarationAssignment', p: [identifier, colon, assignment, 'expression'] },
-        { n: 'typeDeclaration', p: [typeIdentifier, colon, assignment, leftCurlyBrace, rightCurlyBrace] },
-        { n: 'reassignment', p: [identifier, assignment, 'expression'] },
-    ],
-    typeList: [{ n: 'typeList', p: ['type', comma, 'typeList'] }, 'type'],
-    type: [
-        { n: 'typeWithArgs', p: [typeIdentifier, lessThan, 'typeList', greaterThan] },
-        { n: 'typeWithoutArgs', p: [typeIdentifier] },
-    ],
-    expression: ['ternary'],
-    ternary: [{ n: 'ternary', p: ['addition', ternaryOperator, 'addition', colon, 'addition'] }, 'addition'],
-    addition: [{ n: 'addition', p: ['subtraction', plus, 'addition'] }, 'subtraction'],
-    subtraction: [{ n: 'subtraction', p: ['product', minus, 'subtraction'] }, 'product'],
-    product: [{ n: 'product', p: ['equality', times, 'product'] }, 'equality'],
-    equality: [{ n: 'equality', p: ['concatenation', equality, 'equality'] }, 'concatenation'],
-    concatenation: [
-        { n: 'concatenation', p: ['simpleExpression', concatenation, 'concatenation'] },
-=======
     program: Sequence<MplAstNode, MplToken>('program', ['functionBody', endOfInput]),
     function: OneOf([
         Sequence('function', ['argList', fatArrow, 'expression']),
@@ -296,6 +256,7 @@
     statement: OneOf([
         Sequence('typedDeclarationAssignment', [identifier, colon, 'type', assignment, 'expression']),
         Sequence('declarationAssignment', [identifier, colon, assignment, 'expression']),
+        //Sequence('typeDeclaration', [typeIdentifier, colon, assignment, leftCurlyBrace, rightCurlyBrace]),
         Sequence('reassignment', [identifier, assignment, 'expression']),
     ]),
     typeList: OneOf([Sequence('typeList', ['type', comma, 'typeList']), 'type']),
@@ -311,7 +272,6 @@
     equality: OneOf([Sequence('equality', ['concatenation', equality, 'equality']), 'concatenation']),
     concatenation: OneOf([
         Sequence('concatenation', ['simpleExpression', concatenation, 'concatenation']),
->>>>>>> aaab1e7e
         'simpleExpression',
     ]),
     simpleExpression: OneOf([
