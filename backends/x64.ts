import { errors } from '../runtime-strings.js';
import {
    mallocWithMmap,
    length,
    stringCopy,
    verifyNoLeaks,
    printWithWriteRuntimeFunction,
    myFreeRuntimeFunction,
    stringEqualityRuntimeFunction,
    stringConcatenateRuntimeFunction,
} from './threeAddressCodeRuntime.js';
import join from '../util/join.js';
import { isEqual } from 'lodash';
import debug from '../util/debug.js';
import * as Ast from '../ast.js';
import {
    BackendOptions,
    CompiledProgram,
    RegisterAssignment,
    compileExpression,
    stringLiteralName,
    saveRegistersCode,
    restoreRegistersCode,
    RegisterDescription,
} from '../backend-utils.js';
import { Register } from '../register.js';
import {
    astToThreeAddressCode,
    constructFunction,
    ThreeAddressStatement,
    ThreeAddressFunction,
    TargetThreeAddressStatement,
    threeAddressCodeToTarget,
} from './threeAddressCode.js';
import flatten from '../util/list/flatten.js';
import { VariableDeclaration, BackendInputs, StringLiteralData } from '../api.js';
import { exec } from 'child-process-promise';
import { file as tmpFile } from 'tmp-promise';
import execAndGetResult from '../util/execAndGetResult.js';
import { execSync } from 'child_process';
import idAppender from '../util/idAppender.js';
import { assignRegisters } from '../controlFlowGraph.js';

const generalPurposeRegisters = ['r11', 'r12', 'r13', 'r14', 'r15', 'rdi', 'rsi', 'rbx'];

type X64Register =
    // function args
    | 'r8'
    | 'r9'
    | 'r10'
    // function result
    | 'rax'
    // general purpose
    | 'r11'
    | 'r12'
    | 'r13'
    | 'r14'
    | 'r15'
    | 'rdi'
    | 'rsi'
    | 'rbx'
    // Syscall arg or other non-general-purpose
    | 'rdx';

const x64RegisterTypes: RegisterDescription<X64Register> = {
    generalPurpose: ['r11', 'r12', 'r13', 'r14', 'r15', 'rdi', 'rsi', 'rbx'],
    functionArgument: ['r8', 'r9', 'r10'],
    functionResult: 'rax',
    syscallArgument: ['rdi', 'rsi', 'rdx', 'r10', 'r8', 'r9'],
    syscallSelectAndResult: 'rax',
};

<<<<<<< HEAD
const getRegisterName = (registerAssignment: RegisterAssignment, register: Register): string => {
    if (typeof register == 'string') {
        return specialRegisterNames[register];
    } else {
        return (registerAssignment[register.name] as any).name;
    }
};

const registerTransferExpressionToX64WithoutComment = (
    registerAssignment: RegisterAssignment,
    rtx: RegisterTransferLanguageExpression
): string[] => {
    const getReg = getRegisterName.bind(registerAssignment);
    switch (rtx.kind) {
        case 'comment':
            return [''];
        case 'loadImmediate':
            return [`mov ${getReg(rtx.destination)}, ${rtx.value}`];
        case 'move':
            return [`mov ${getReg(rtx.to)}, ${getReg(rtx.from)}`];
        case 'returnValue':
            return [`mov ${specialRegisterNames.functionResult}, ${getReg(rtx.source)}`];
        case 'subtract':
            return [
                `mov ${getReg(rtx.destination)}, ${getReg(rtx.lhs)}`,
                `sub ${getReg(rtx.destination)}, ${getReg(rtx.rhs)}`,
            ];
        case 'add':
            if (getReg(rtx.lhs) == getReg(rtx.destination)) {
                return [`add ${getReg(rtx.destination)}, ${getReg(rtx.rhs)}`];
            }
            if (getReg(rtx.rhs) == getReg(rtx.destination)) {
                return [`add ${getReg(rtx.destination)}, ${getReg(rtx.lhs)}`];
            }
            return [
                `mov ${getReg(rtx.destination)}, ${getReg(rtx.lhs)}`,
                `add ${getReg(rtx.destination)}, ${getReg(rtx.rhs)}`,
            ];
        case 'multiply':
            return [
                `mov rax, ${getReg(rtx.lhs)}`, // mul does rax * arg
                `mul ${getReg(rtx.rhs)}`,
                `mov ${getReg(rtx.destination)}, rax`, // mul puts result in rax:rdx
            ];
        case 'increment':
            return [`inc ${getReg(rtx.register)};`];
        case 'addImmediate':
            return [`add ${getReg(rtx.register)}, ${rtx.amount}`];
        case 'gotoIfEqual':
            return [`cmp ${getReg(rtx.lhs)}, ${getReg(rtx.rhs)}`, `je ${rtx.label}`];
        case 'gotoIfNotEqual':
            return [`cmp ${getReg(rtx.lhs)}, ${getReg(rtx.rhs)}`, `jne ${rtx.label}`];
        case 'gotoIfZero':
            return [`cmp ${getReg(rtx.register)}, 0`, `jz ${rtx.label}`];
        case 'gotoIfGreater':
            return [`cmp ${getReg(rtx.lhs)}, ${getReg(rtx.rhs)}`, `jg ${rtx.label}`];
=======
const syscallNumbers = {
    // printInt: 0, // Should be unused on x64
    print: 0x02000004,
    sbrk: 0x02000045,
    exit: 0x02000001,
    mmap: 0x020000c5,
};

const getX64Register = (r: Register): X64Register => {
    if (typeof r == 'string') {
        switch (r) {
            case 'functionArgument1':
                return x64RegisterTypes.functionArgument[0];
            case 'functionArgument2':
                return x64RegisterTypes.functionArgument[1];
            case 'functionArgument3':
                return x64RegisterTypes.functionArgument[2];
            case 'functionResult':
                return x64RegisterTypes.functionResult;
        }
    } else {
        return r.name as X64Register;
    }
    throw debug('should not get here');
};

const threeAddressCodeToX64WithoutComment = (tas: TargetThreeAddressStatement<X64Register>): string[] => {
    switch (tas.kind) {
        case 'comment':
            return [''];
        case 'loadImmediate':
            return [`mov ${tas.destination}, ${tas.value}`];
        case 'move':
            return [`mov ${tas.to}, ${tas.from}`];
        case 'subtract':
            return [`mov ${tas.destination}, ${tas.lhs}`, `sub ${tas.destination}, ${tas.rhs}`];
        case 'add':
            if (tas.lhs == tas.destination) {
                return [`add ${tas.destination}, ${tas.rhs}`];
            }
            if (tas.rhs == tas.destination) {
                return [`add ${tas.destination}, ${tas.lhs}`];
            }
            return [`mov ${tas.destination}, ${tas.lhs}`, `add ${tas.destination}, ${tas.rhs}`];
        case 'multiply':
            return [
                `mov rax, ${tas.lhs}`, // mul does rax * arg
                `mul ${tas.rhs}`,
                `mov ${tas.destination}, rax`, // mul puts result in rax:rdx
            ];
        case 'increment':
            return [`inc ${tas.register};`];
        case 'addImmediate':
            return [`add ${tas.register}, ${tas.amount}`];
        case 'gotoIfEqual':
            return [`cmp ${tas.lhs}, ${tas.rhs}`, `je ${tas.label}`];
        case 'gotoIfNotEqual':
            return [`cmp ${tas.lhs}, ${tas.rhs}`, `jne ${tas.label}`];
        case 'gotoIfZero':
            return [`cmp ${tas.register}, 0`, `jz ${tas.label}`];
        case 'gotoIfGreater':
            return [`cmp ${tas.lhs}, ${tas.rhs}`, `jg ${tas.label}`];
>>>>>>> 6ed9aa1f
        case 'goto':
            return [`jmp ${tas.label}`];
        case 'label':
            return [`${tas.name}:`];
        case 'functionLabel':
            return [`${tas.name}:`];
        case 'storeGlobal':
<<<<<<< HEAD
            return [`mov [rel ${getReg(rtx.to)}], ${getReg(rtx.from)}`];
        case 'loadGlobal':
            return [`mov ${getReg(rtx.to)}, [rel ${rtx.from}]`];
        case 'loadMemory':
            return [`mov ${getReg(rtx.to)}, [${getReg(rtx.from)}+${rtx.offset}]`];
        case 'storeMemory':
            return [`mov [${getReg(rtx.address)}+${rtx.offset}], ${getReg(rtx.from)}`];
        case 'storeZeroToMemory':
            return [`mov byte [${getReg(rtx.address)}+${rtx.offset}], 0`];
        case 'storeMemoryByte':
            return [`mov byte [${getReg(rtx.address)}], ${getReg(rtx.contents)}b`];
        case 'loadMemoryByte':
            return [`movsx ${getReg(rtx.to)}, byte [${getReg(rtx.address)}]`];
        case 'loadSymbolAddress':
            return [`lea ${getReg(rtx.to)}, [rel ${rtx.symbolName}]`];
        case 'callByRegister':
            return [`call ${getReg(rtx.function)}`];
=======
            return [`mov [rel ${tas.to}], ${tas.from}`];
        case 'loadGlobal':
            return [`mov ${tas.to}, [rel ${tas.from}]`];
        case 'loadMemory':
            return [`mov ${tas.to}, [${tas.from}+${tas.offset}]`];
        case 'storeMemory':
            return [`mov [${tas.address}+${tas.offset}], ${tas.from}`];
        case 'storeZeroToMemory':
            return [`mov byte [${tas.address}+${tas.offset}], 0`];
        case 'storeMemoryByte':
            return [`mov byte [${tas.address}], ${tas.contents}b`];
        case 'loadMemoryByte':
            return [`movsx ${tas.to}, byte [${tas.address}]`];
        case 'loadSymbolAddress':
            return [`lea ${tas.to}, [rel ${tas.symbolName}]`];
        case 'callByRegister':
            return [`call ${tas.function}`];
>>>>>>> 6ed9aa1f
        case 'callByName':
            return [`call ${tas.function}`];
        case 'returnToCaller':
            return [`ret`];
        case 'syscall':
<<<<<<< HEAD
            // TOOD: DRY with syscall impl in mips (note: unlike mips, we don't need to save/restore syscall
            // TODO: find a way to make this less opaque to register allocation so less spilling is necessary
            if (rtx.arguments.length > 6) throw debug('x64 only supports 2 syscall args');
            const syscallArgRegisters = ['rdi', 'rsi', 'rdx', 'r10', 'r8', 'r9'];
            const syscallSelectAndResultRegister = 'rax';
            const syscallNumbers = {
                // printInt: 0, // Should be unused on x64
                print: 0x02000004,
                sbrk: 0x02000045,
                exit: 0x02000001,
                mmap: 0x020000c5,
            };
            const registersToSave: string[] = [];
            if (rtx.destination && getReg(rtx.destination) != syscallSelectAndResultRegister) {
                registersToSave.push(syscallSelectAndResultRegister);
            }
            rtx.arguments.forEach((_, index) => {
                const argRegister = syscallArgRegisters[index];
                if (rtx.destination && getReg(rtx.destination) == argRegister) {
                    return;
                }
                registersToSave.push(argRegister);
            });
            const result = [
                ...registersToSave.map(r => `push ${r}`),
                ...rtx.arguments.map(
                    (arg, index) =>
                        typeof arg == 'number'
                            ? `mov ${syscallArgRegisters[index]}, ${arg}`
                            : `mov ${syscallArgRegisters[index]}, ${getReg(arg)}`
                ),
                `mov ${syscallSelectAndResultRegister}, ${syscallNumbers[rtx.name]}`,
                'syscall',
                ...(rtx.destination ? [`mov ${getReg(rtx.destination)}, ${syscallSelectAndResultRegister}`] : []),
                ...registersToSave.reverse().map(r => `pop ${r}`),
            ];
            return result;
        case 'push':
            return [`push ${getReg(rtx.register)}`];
        case 'pop':
            return [`pop ${getReg(rtx.register)}`];
=======
            return ['syscall'];
        case 'push':
            return [`push ${tas.register}`];
        case 'pop':
            return [`pop ${tas.register}`];
>>>>>>> 6ed9aa1f
        default:
            throw debug(`${(tas as any).kind} unhandled in threeAddressCodeToX64WithoutComment`);
    }
};

<<<<<<< HEAD
const registerTransferExpressionToX64 = (
    registerAssignment: RegisterAssignment,
    rtx: RegisterTransferLanguageExpression
): string[] => {
    if (typeof rtx == 'string') return [rtx];
    return registerTransferExpressionToX64WithoutComment(registerAssignment, rtx).map(asm => `${asm}; ${rtx.why}`);
};
=======
const threeAddressCodeToX64 = (tas: TargetThreeAddressStatement<X64Register>): string[] =>
    threeAddressCodeToX64WithoutComment(tas).map(asm => `${asm}; ${tas.why}`);
>>>>>>> 6ed9aa1f

const bytesInWord = 8;

const runtimeFunctions: ThreeAddressFunction[] = [
    length,
    printWithWriteRuntimeFunction,
    stringEqualityRuntimeFunction,
    stringCopy,
    mallocWithMmap,
    myFreeRuntimeFunction,
    stringConcatenateRuntimeFunction,
    verifyNoLeaks,
].map(f => f(bytesInWord));

// TODO: degeneralize this (allowing removal of several RTL instructions)
<<<<<<< HEAD
const rtlFunctionToX64 = (rtlf: RegisterTransferLanguageFunction): string => {
    const registerAssignment = assignRegisters(rtlf, generalPurposeRegisters);
    const fullRtl: RegisterTransferLanguageExpression[] = [
        { kind: 'functionLabel', name, why: 'Function entry point' },
        ...(rtlf.isMain ? [] : saveRegistersCode(registerAssignment)),
        ...rtlf.instructions,
        ...(rtlf.isMain ? [] : restoreRegistersCode(registerAssignment)),
        ...(rtlf.isMain ? [] : [{ kind: 'returnToCaller', why: 'Done' } as RegisterTransferLanguageExpression]),
    ];
    return join(flatten(fullRtl.map(e => registerTransferExpressionToX64(registerAssignment, e))), '\n');
=======
const rtlFunctionToX64 = ({ name, instructions, numRegistersToSave, isMain }: ThreeAddressFunction): string => {
    const statements: TargetThreeAddressStatement<X64Register>[] = flatten(
        instructions.map(instruction =>
            threeAddressCodeToTarget(instruction, syscallNumbers, x64RegisterTypes, getX64Register)
        )
    );
    const fullRtl: TargetThreeAddressStatement<X64Register>[] = [
        { kind: 'functionLabel', name, why: 'Function entry point' },
        ...(isMain
            ? []
            : saveRegistersCode<X64Register>(firstRegister, nextTemporary, getX64Register, numRegistersToSave)),
        ...statements,
        ...(isMain
            ? []
            : restoreRegistersCode<X64Register>(firstRegister, nextTemporary, getX64Register, numRegistersToSave)),
        ...(isMain ? [] : [{ kind: 'returnToCaller' as 'returnToCaller', why: 'Done' }]),
    ];
    return join(flatten(fullRtl.map(threeAddressCodeToX64)), '\n');
>>>>>>> 6ed9aa1f
};

const stringLiteralDeclaration = (literal: StringLiteralData) =>
    `${stringLiteralName(literal)}: db "${literal.value}", 0;`;

const toExectuable = ({ functions, program, globalDeclarations, stringLiterals }: BackendInputs) => {
<<<<<<< HEAD
    const temporaryNameMaker = idAppender();
    const labelMaker = idAppender();
    let x64Functions: RegisterTransferLanguageFunction[] = functions.map(f =>
        constructFunction(f, globalDeclarations, stringLiterals, labelMaker)
=======
    let x64Functions: ThreeAddressFunction[] = functions.map(f =>
        constructFunction(f, globalDeclarations, stringLiterals, firstRegister, nextTemporary, makeLabel)
>>>>>>> 6ed9aa1f
    );
    const mainProgramInstructions = flatten(
        program.statements.map(statement => {
<<<<<<< HEAD
            const compiledProgram = astToRegisterTransferLanguage({
                ast: statement,
                destination: 'functionResult',
                globalDeclarations,
                stringLiterals,
                variablesInScope: {},
                makeLabel: labelMaker,
                makeTemporary: name => ({ name: temporaryNameMaker(name) }),
            });
=======
            const compiledProgram = astToThreeAddressCode(
                {
                    ast: statement,
                    registerAssignment,
                    destination: { name: '$a0' },
                    currentTemporary: firstTemporary,
                    globalDeclarations,
                    stringLiterals,
                },
                nextTemporary,
                makeLabel
            );
>>>>>>> 6ed9aa1f

            return [...compiledProgram.prepare, ...compiledProgram.execute, ...compiledProgram.cleanup];
        })
    );

    let x64Program: ThreeAddressFunction = {
        name: 'start',
        isMain: true,
        instructions: [
            ...mainProgramInstructions,
            {
                kind: 'syscall',
                name: 'exit',
                arguments: ['functionResult'],
                destination: undefined,
                why: 'Whole program is done',
            },
        ],
    };
    return `
global start

section .text
${join([...runtimeFunctions, ...x64Functions, x64Program].map(rtlFunctionToX64), '\n\n\n')}
section .data
first_block: dq 0
${join(stringLiterals.map(stringLiteralDeclaration), '\n')}
section .bss
${globalDeclarations
        .map(name => `${name.name}: resq 1`) // TODO: actual size of var instead of always resq
        .join('\n')}
${Object.keys(errors)
        .map(key => `${errors[key].name}: resd 1`) // TODO: Fix this
        .join('\n')}
`;
};

const x64toBinary = async x64Path => {
    const linkerInputPath = await tmpFile({ postfix: '.o' });
    const exePath = await tmpFile({ postfix: '.out' });
    await exec(`nasm -fmacho64 -o ${linkerInputPath.path} ${x64Path}`);
    await exec(`ld -o ${exePath.path} ${linkerInputPath.path}`);
    return exePath;
};

export default {
    name: 'x64',
    toExectuable,
    execute: async path => execAndGetResult((await x64toBinary(path)).path),
    runtimeFunctions,
    debug: async path => {
        console.log(`lldb ${(await x64toBinary(path)).path}`);
        console.log(`break set -n start`);
        console.log(`run`);
        execSync('sleep 10000000');
    },
};<|MERGE_RESOLUTION|>--- conflicted
+++ resolved
@@ -70,64 +70,6 @@
     syscallSelectAndResult: 'rax',
 };
 
-<<<<<<< HEAD
-const getRegisterName = (registerAssignment: RegisterAssignment, register: Register): string => {
-    if (typeof register == 'string') {
-        return specialRegisterNames[register];
-    } else {
-        return (registerAssignment[register.name] as any).name;
-    }
-};
-
-const registerTransferExpressionToX64WithoutComment = (
-    registerAssignment: RegisterAssignment,
-    rtx: RegisterTransferLanguageExpression
-): string[] => {
-    const getReg = getRegisterName.bind(registerAssignment);
-    switch (rtx.kind) {
-        case 'comment':
-            return [''];
-        case 'loadImmediate':
-            return [`mov ${getReg(rtx.destination)}, ${rtx.value}`];
-        case 'move':
-            return [`mov ${getReg(rtx.to)}, ${getReg(rtx.from)}`];
-        case 'returnValue':
-            return [`mov ${specialRegisterNames.functionResult}, ${getReg(rtx.source)}`];
-        case 'subtract':
-            return [
-                `mov ${getReg(rtx.destination)}, ${getReg(rtx.lhs)}`,
-                `sub ${getReg(rtx.destination)}, ${getReg(rtx.rhs)}`,
-            ];
-        case 'add':
-            if (getReg(rtx.lhs) == getReg(rtx.destination)) {
-                return [`add ${getReg(rtx.destination)}, ${getReg(rtx.rhs)}`];
-            }
-            if (getReg(rtx.rhs) == getReg(rtx.destination)) {
-                return [`add ${getReg(rtx.destination)}, ${getReg(rtx.lhs)}`];
-            }
-            return [
-                `mov ${getReg(rtx.destination)}, ${getReg(rtx.lhs)}`,
-                `add ${getReg(rtx.destination)}, ${getReg(rtx.rhs)}`,
-            ];
-        case 'multiply':
-            return [
-                `mov rax, ${getReg(rtx.lhs)}`, // mul does rax * arg
-                `mul ${getReg(rtx.rhs)}`,
-                `mov ${getReg(rtx.destination)}, rax`, // mul puts result in rax:rdx
-            ];
-        case 'increment':
-            return [`inc ${getReg(rtx.register)};`];
-        case 'addImmediate':
-            return [`add ${getReg(rtx.register)}, ${rtx.amount}`];
-        case 'gotoIfEqual':
-            return [`cmp ${getReg(rtx.lhs)}, ${getReg(rtx.rhs)}`, `je ${rtx.label}`];
-        case 'gotoIfNotEqual':
-            return [`cmp ${getReg(rtx.lhs)}, ${getReg(rtx.rhs)}`, `jne ${rtx.label}`];
-        case 'gotoIfZero':
-            return [`cmp ${getReg(rtx.register)}, 0`, `jz ${rtx.label}`];
-        case 'gotoIfGreater':
-            return [`cmp ${getReg(rtx.lhs)}, ${getReg(rtx.rhs)}`, `jg ${rtx.label}`];
-=======
 const syscallNumbers = {
     // printInt: 0, // Should be unused on x64
     print: 0x02000004,
@@ -190,7 +132,6 @@
             return [`cmp ${tas.register}, 0`, `jz ${tas.label}`];
         case 'gotoIfGreater':
             return [`cmp ${tas.lhs}, ${tas.rhs}`, `jg ${tas.label}`];
->>>>>>> 6ed9aa1f
         case 'goto':
             return [`jmp ${tas.label}`];
         case 'label':
@@ -198,25 +139,6 @@
         case 'functionLabel':
             return [`${tas.name}:`];
         case 'storeGlobal':
-<<<<<<< HEAD
-            return [`mov [rel ${getReg(rtx.to)}], ${getReg(rtx.from)}`];
-        case 'loadGlobal':
-            return [`mov ${getReg(rtx.to)}, [rel ${rtx.from}]`];
-        case 'loadMemory':
-            return [`mov ${getReg(rtx.to)}, [${getReg(rtx.from)}+${rtx.offset}]`];
-        case 'storeMemory':
-            return [`mov [${getReg(rtx.address)}+${rtx.offset}], ${getReg(rtx.from)}`];
-        case 'storeZeroToMemory':
-            return [`mov byte [${getReg(rtx.address)}+${rtx.offset}], 0`];
-        case 'storeMemoryByte':
-            return [`mov byte [${getReg(rtx.address)}], ${getReg(rtx.contents)}b`];
-        case 'loadMemoryByte':
-            return [`movsx ${getReg(rtx.to)}, byte [${getReg(rtx.address)}]`];
-        case 'loadSymbolAddress':
-            return [`lea ${getReg(rtx.to)}, [rel ${rtx.symbolName}]`];
-        case 'callByRegister':
-            return [`call ${getReg(rtx.function)}`];
-=======
             return [`mov [rel ${tas.to}], ${tas.from}`];
         case 'loadGlobal':
             return [`mov ${tas.to}, [rel ${tas.from}]`];
@@ -234,78 +156,23 @@
             return [`lea ${tas.to}, [rel ${tas.symbolName}]`];
         case 'callByRegister':
             return [`call ${tas.function}`];
->>>>>>> 6ed9aa1f
         case 'callByName':
             return [`call ${tas.function}`];
         case 'returnToCaller':
             return [`ret`];
         case 'syscall':
-<<<<<<< HEAD
-            // TOOD: DRY with syscall impl in mips (note: unlike mips, we don't need to save/restore syscall
-            // TODO: find a way to make this less opaque to register allocation so less spilling is necessary
-            if (rtx.arguments.length > 6) throw debug('x64 only supports 2 syscall args');
-            const syscallArgRegisters = ['rdi', 'rsi', 'rdx', 'r10', 'r8', 'r9'];
-            const syscallSelectAndResultRegister = 'rax';
-            const syscallNumbers = {
-                // printInt: 0, // Should be unused on x64
-                print: 0x02000004,
-                sbrk: 0x02000045,
-                exit: 0x02000001,
-                mmap: 0x020000c5,
-            };
-            const registersToSave: string[] = [];
-            if (rtx.destination && getReg(rtx.destination) != syscallSelectAndResultRegister) {
-                registersToSave.push(syscallSelectAndResultRegister);
-            }
-            rtx.arguments.forEach((_, index) => {
-                const argRegister = syscallArgRegisters[index];
-                if (rtx.destination && getReg(rtx.destination) == argRegister) {
-                    return;
-                }
-                registersToSave.push(argRegister);
-            });
-            const result = [
-                ...registersToSave.map(r => `push ${r}`),
-                ...rtx.arguments.map(
-                    (arg, index) =>
-                        typeof arg == 'number'
-                            ? `mov ${syscallArgRegisters[index]}, ${arg}`
-                            : `mov ${syscallArgRegisters[index]}, ${getReg(arg)}`
-                ),
-                `mov ${syscallSelectAndResultRegister}, ${syscallNumbers[rtx.name]}`,
-                'syscall',
-                ...(rtx.destination ? [`mov ${getReg(rtx.destination)}, ${syscallSelectAndResultRegister}`] : []),
-                ...registersToSave.reverse().map(r => `pop ${r}`),
-            ];
-            return result;
-        case 'push':
-            return [`push ${getReg(rtx.register)}`];
-        case 'pop':
-            return [`pop ${getReg(rtx.register)}`];
-=======
             return ['syscall'];
         case 'push':
             return [`push ${tas.register}`];
         case 'pop':
             return [`pop ${tas.register}`];
->>>>>>> 6ed9aa1f
         default:
             throw debug(`${(tas as any).kind} unhandled in threeAddressCodeToX64WithoutComment`);
     }
 };
 
-<<<<<<< HEAD
-const registerTransferExpressionToX64 = (
-    registerAssignment: RegisterAssignment,
-    rtx: RegisterTransferLanguageExpression
-): string[] => {
-    if (typeof rtx == 'string') return [rtx];
-    return registerTransferExpressionToX64WithoutComment(registerAssignment, rtx).map(asm => `${asm}; ${rtx.why}`);
-};
-=======
 const threeAddressCodeToX64 = (tas: TargetThreeAddressStatement<X64Register>): string[] =>
     threeAddressCodeToX64WithoutComment(tas).map(asm => `${asm}; ${tas.why}`);
->>>>>>> 6ed9aa1f
 
 const bytesInWord = 8;
 
@@ -321,18 +188,6 @@
 ].map(f => f(bytesInWord));
 
 // TODO: degeneralize this (allowing removal of several RTL instructions)
-<<<<<<< HEAD
-const rtlFunctionToX64 = (rtlf: RegisterTransferLanguageFunction): string => {
-    const registerAssignment = assignRegisters(rtlf, generalPurposeRegisters);
-    const fullRtl: RegisterTransferLanguageExpression[] = [
-        { kind: 'functionLabel', name, why: 'Function entry point' },
-        ...(rtlf.isMain ? [] : saveRegistersCode(registerAssignment)),
-        ...rtlf.instructions,
-        ...(rtlf.isMain ? [] : restoreRegistersCode(registerAssignment)),
-        ...(rtlf.isMain ? [] : [{ kind: 'returnToCaller', why: 'Done' } as RegisterTransferLanguageExpression]),
-    ];
-    return join(flatten(fullRtl.map(e => registerTransferExpressionToX64(registerAssignment, e))), '\n');
-=======
 const rtlFunctionToX64 = ({ name, instructions, numRegistersToSave, isMain }: ThreeAddressFunction): string => {
     const statements: TargetThreeAddressStatement<X64Register>[] = flatten(
         instructions.map(instruction =>
@@ -351,27 +206,20 @@
         ...(isMain ? [] : [{ kind: 'returnToCaller' as 'returnToCaller', why: 'Done' }]),
     ];
     return join(flatten(fullRtl.map(threeAddressCodeToX64)), '\n');
->>>>>>> 6ed9aa1f
 };
 
 const stringLiteralDeclaration = (literal: StringLiteralData) =>
     `${stringLiteralName(literal)}: db "${literal.value}", 0;`;
 
 const toExectuable = ({ functions, program, globalDeclarations, stringLiterals }: BackendInputs) => {
-<<<<<<< HEAD
     const temporaryNameMaker = idAppender();
     const labelMaker = idAppender();
-    let x64Functions: RegisterTransferLanguageFunction[] = functions.map(f =>
+    let x64Functions: ThreeAddressFunction[] = functions.map(f =>
         constructFunction(f, globalDeclarations, stringLiterals, labelMaker)
-=======
-    let x64Functions: ThreeAddressFunction[] = functions.map(f =>
-        constructFunction(f, globalDeclarations, stringLiterals, firstRegister, nextTemporary, makeLabel)
->>>>>>> 6ed9aa1f
     );
     const mainProgramInstructions = flatten(
         program.statements.map(statement => {
-<<<<<<< HEAD
-            const compiledProgram = astToRegisterTransferLanguage({
+            const compiledProgram = astToThreeAddressCode(
                 ast: statement,
                 destination: 'functionResult',
                 globalDeclarations,
@@ -380,20 +228,6 @@
                 makeLabel: labelMaker,
                 makeTemporary: name => ({ name: temporaryNameMaker(name) }),
             });
-=======
-            const compiledProgram = astToThreeAddressCode(
-                {
-                    ast: statement,
-                    registerAssignment,
-                    destination: { name: '$a0' },
-                    currentTemporary: firstTemporary,
-                    globalDeclarations,
-                    stringLiterals,
-                },
-                nextTemporary,
-                makeLabel
-            );
->>>>>>> 6ed9aa1f
 
             return [...compiledProgram.prepare, ...compiledProgram.execute, ...compiledProgram.cleanup];
         })
