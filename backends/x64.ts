--- conflicted
+++ resolved
@@ -40,13 +40,6 @@
     destination: 'r11',
 };
 
-const knownRegisters = {
-    argument1: { type: 'register', destination: 'r8' },
-    argument2: { type: 'register', destination: 'r9' },
-    argument3: { type: 'register', destination: 'r10' },
-    functionResult: { type: 'register', destination: 'rax' },
-};
-
 // TOOD: Unify with nextTemporary in mips. Also be able to use special purpose registers like rdx when not multiplying.
 const nextTemporary = (storage: StorageSpec): StorageSpec => {
     if (typeof storage == 'string') throw debug('nextTemporary not valid for special registers');
@@ -118,8 +111,14 @@
     };
 };
 
+const specialRegisterNames = {
+    functionArgument1: 'r8',
+    functionArgument2: 'r9',
+    functionArgument3: 'r10',
+    functionResult: 'rax',
+};
 const getRegisterName = (r: StorageSpec): string => {
-    if (typeof r == 'string') return knownRegisters[r];
+    if (typeof r == 'string') return specialRegisterNames[r];
     if (r.type == 'memory') throw debug('spilling not supported in x64 yet');
     return r.destination;
 };
@@ -133,7 +132,7 @@
         case 'move':
             return [`mov ${getRegisterName(rtx.to)}, ${getRegisterName(rtx.from)}`];
         case 'returnValue':
-            return [`mov ${knownRegisters.functionResult.destination}, ${getRegisterName(rtx.source)}`];
+            return [`mov ${specialRegisterNames.functionResult}, ${getRegisterName(rtx.source)}`];
         case 'subtract':
             return [
                 `mov ${getRegisterName(rtx.destination)}, ${getRegisterName(rtx.lhs)}`,
@@ -189,17 +188,10 @@
         case 'loadMemoryByte':
             return [`movsx ${getRegisterName(rtx.to)}, byte [${getRegisterName(rtx.address)}]`];
         case 'loadSymbolAddress':
-<<<<<<< HEAD
-            if (rtx.to.type !== 'register') throw debug('todo');
-            return [`lea ${rtx.to.destination}, [rel ${rtx.symbolName}]`];
+            return [`lea ${getRegisterName(rtx.to)}, [rel ${rtx.symbolName}]`];
         case 'callByRegister':
-            if (rtx.function.type !== 'register') throw debug('todo');
-            return [`call ${rtx.function.destination}`];
+            return [`call ${getRegisterName(rtx.function)}`];
         case 'callByName':
-=======
-            return [`lea ${getRegisterName(rtx.to)}, [rel ${rtx.symbolName}]`];
-        case 'call':
->>>>>>> 29c1579e
             return [`call ${rtx.function}`];
         case 'returnToCaller':
             return [`ret`];
@@ -274,17 +266,7 @@
 
 const toExectuable = ({ functions, program, globalDeclarations, stringLiterals }: BackendInputs) => {
     let x64Functions: RegisterTransferLanguageExpression[][] = functions.map(f =>
-        constructFunction(
-            f,
-            globalDeclarations,
-            stringLiterals,
-            knownRegisters,
-            firstRegister,
-            nextTemporary,
-            [],
-            [],
-            makeLabel
-        )
+        constructFunction(f, globalDeclarations, stringLiterals, firstRegister, nextTemporary, [], [], makeLabel)
     );
     const { registerAssignment, firstTemporary } = assignX64Registers(program.variables);
 
@@ -302,7 +284,6 @@
                     globalDeclarations,
                     stringLiterals,
                 },
-                knownRegisters,
                 nextTemporary,
                 makeLabel
             );
