import { exec } from 'child-process-promise';
import { isEqual } from 'lodash';
import flatten from '../util/list/flatten.js';
import { VariableDeclaration, BackendInputs, ExecutionResult, Function, StringLiteralData } from '../api.js';
import * as Ast from '../ast.js';
import debug from '../util/debug.js';
import {
    CompiledProgram,
    BackendOptions,
    compileExpression,
<<<<<<< HEAD
=======
    RegisterAssignment,
>>>>>>> 201a052a
    stringLiteralName,
    saveRegistersCode,
    restoreRegistersCode,
    RegisterAssignment,
} from '../backend-utils.js';
import { Register } from '../register.js';
import {
    astToRegisterTransferLanguage,
    constructFunction,
    RegisterTransferLanguageExpression as RTX,
    RegisterTransferLanguageFunction,
} from './registerTransferLanguage.js';
import {
    mallocWithSbrk,
    length,
    stringCopy,
    verifyNoLeaks,
    printWithPrintRuntimeFunction,
    stringConcatenateRuntimeFunction,
    stringEqualityRuntimeFunction,
    myFreeRuntimeFunction,
    RuntimeFunctionGenerator,
} from './registerTransferLanguageRuntime.js';
import { errors } from '../runtime-strings.js';
import { builtinFunctions } from '../frontend.js';
import join from '../util/join.js';
import idAppender from '../util/idAppender.js';
import { assignRegisters } from '../controlFlowGraph.js';

<<<<<<< HEAD
const generalPurposeRegisters = ['$t1', '$t2', '$t3', '$t4', '$t5', '$t6', '$t7', '$t8', '$t9'];
=======
const firstRegister: Register = { name: '$t1' };
const nextTemporary = (r: Register): Register => {
    if (typeof r == 'string') throw debug('nextTemporary not valid for special registers');
    if (r.name == '$t9') {
        throw debug('spilling removed for now');
    }
    return { name: `$t${parseInt(r.name[r.name.length - 1]) + 1}` };
};
>>>>>>> 201a052a

let labelId = 0;
const makeLabel = (name: string) => {
    const result = `${name}${labelId}`;
    labelId++;
    return result;
};

<<<<<<< HEAD
=======
const assignMipsRegisters = (
    variables: VariableDeclaration[]
): { registerAssignment: RegisterAssignment; firstTemporary: Register } => {
    // TODO: allow spilling of variables
    let currentRegister = 0;
    let registerAssignment = {};
    variables.forEach(variable => {
        registerAssignment[variable.name] = {
            type: 'register',
            destination: `$t${currentRegister}`,
        };
        currentRegister = currentRegister + 1;
    });
    return {
        registerAssignment,
        firstTemporary: { name: `$t${currentRegister}` },
    };
};

>>>>>>> 201a052a
const specialRegisterNames = {
    functionArgument1: '$s0',
    functionArgument2: '$s1',
    functionArgument3: '$s2',
    functionResult: '$a0',
};
<<<<<<< HEAD

// TODO: split RTL register and target register
const getRegisterName = (registerAssignment: RegisterAssignment, register: Register): string => {
    if (typeof register == 'string') {
        return specialRegisterNames[register];
    } else if (register.name in registerAssignment) {
        return (registerAssignment[register.name] as any).name;
    } else {
        return (register as any).name;
    }
=======
const getRegisterName = (r: Register): string => {
    if (typeof r == 'string') {
        return specialRegisterNames[r];
    }
    return r.name;
>>>>>>> 201a052a
};

const registerTransferExpressionToMipsWithoutComment = (registerAssignment: RegisterAssignment, rtx: RTX): string[] => {
    const getReg = getRegisterName.bind(registerAssignment);
    switch (rtx.kind) {
        case 'comment':
            return [''];
        case 'syscall':
            // TOOD: DRY with syscall impl in mips
            // TODO: find a way to make this less opaque to register allocation so less spilling is necessary
            if (rtx.arguments.length > 2) throw debug('mips only supports 2 syscall args');
            const syscallNumbers = {
                printInt: 1,
                print: 4,
                sbrk: 9,
                // mmap: 0, // There is no mmap. Should be unused on mips.
                exit: 10,
            };
            const syscallArgRegisters = ['$a0', '$a1'];
            const syscallSelectAndResultRegister = '$v0';
            const registersToSave: string[] = [syscallSelectAndResultRegister];
            rtx.arguments.forEach((_, index) => {
                const argRegister = syscallArgRegisters[index];
                if (rtx.destination && getReg(rtx.destination) == argRegister) {
                    return;
                }
                registersToSave.push(argRegister);
            });
            // TODO: Allow a "replacements" feature, to convert complex/unsupported RTL instructions into supported ones
            const result = [
                ...flatten(registersToSave.map(r => [`sw ${r}, ($sp)`, `addiu, $sp, $sp, -4`])),
                ...rtx.arguments.map(
                    (arg, index) =>
                        typeof arg == 'number'
                            ? `li ${syscallArgRegisters[index]}, ${arg}`
                            : `move ${syscallArgRegisters[index]}, ${getReg(arg)}`
                ),
                `li ${syscallSelectAndResultRegister}, ${syscallNumbers[rtx.name]}`,
                'syscall',
                ...(rtx.destination
                    ? [
                          `move ${getRegisterName(
                              registerAssignment,
                              rtx.destination
                          )}, ${syscallSelectAndResultRegister}`,
                      ]
                    : []),
                ...flatten(registersToSave.reverse().map(r => [`addiu $sp, $sp, 4`, `lw ${r}, ($sp)`])),
            ];
            return result;
        case 'move':
            return [`move ${getReg(rtx.to)}, ${getReg(rtx.from)}`];
        case 'loadImmediate':
<<<<<<< HEAD
            return [`li ${getReg(rtx.destination)}, ${rtx.value}`];
        case 'multiply': {
            return [
                `mult ${getReg(rtx.lhs)}, ${getReg(rtx.rhs)}`,
                `# Move result to final destination (assume no overflow)`,
                `mflo ${getReg(rtx.destination)}`,
=======
            if (!getRegisterName(rtx.destination)) throw debug('missint!');

            return [`li ${getRegisterName(rtx.destination)}, ${rtx.value}`];
        case 'multiply': {
            return [
                `mult ${getRegisterName(rtx.lhs)}, ${getRegisterName(rtx.rhs)}`,
                `mflo ${getRegisterName(rtx.destination)}`,
>>>>>>> 201a052a
            ];
        }
        case 'addImmediate':
            return [`addiu ${getReg(rtx.register)}, ${rtx.amount}`];
        case 'add':
            return [`add ${getReg(rtx.destination)}, ${getReg(rtx.lhs)}, ${getReg(rtx.rhs)}`];
        case 'returnValue':
            return [`move ${specialRegisterNames.functionResult}, ${getReg(rtx.source)}`];
        case 'subtract':
            return [`sub ${getReg(rtx.destination)}, ${getReg(rtx.lhs)}, ${getReg(rtx.rhs)}`];
        case 'increment':
            return [`addiu ${getReg(rtx.register)}, ${getReg(rtx.register)}, 1`];
        case 'label':
            return [`L${rtx.name}:`];
        case 'functionLabel':
            return [`${rtx.name}:`];
        case 'goto':
            return [`b L${rtx.label}`];
        case 'gotoIfEqual':
            return [`beq ${getReg(rtx.lhs)}, ${getReg(rtx.rhs)}, L${rtx.label}`];
        case 'gotoIfNotEqual':
            return [`bne ${getReg(rtx.lhs)}, ${getReg(rtx.rhs)}, L${rtx.label}`];
        case 'gotoIfZero':
            return [`beq ${getReg(rtx.register)}, 0, L${rtx.label}`];
        case 'gotoIfGreater':
            return [`bgt ${getReg(rtx.lhs)}, ${getReg(rtx.rhs)}, L${rtx.label}`];
        case 'loadSymbolAddress':
            return [`la ${getReg(rtx.to)}, ${rtx.symbolName}`];
        case 'loadGlobal':
            return [`lw ${getReg(rtx.to)}, ${rtx.from}`];
        case 'storeGlobal':
            return [`sw ${getReg(rtx.from)}, ${getReg(rtx.to)}`];
        case 'loadMemory':
            return [`lw ${getReg(rtx.to)}, ${rtx.offset}(${getReg(rtx.from)})`];
        case 'loadMemoryByte':
            return [`lb ${getReg(rtx.to)}, (${getReg(rtx.address)})`];
        case 'storeMemory':
            return [`sw ${getReg(rtx.from)}, ${rtx.offset}(${getReg(rtx.address)})`];
        case 'storeZeroToMemory':
            return [`sw $0, ${rtx.offset}(${getReg(rtx.address)})`];
        case 'storeMemoryByte':
            return [`sb ${getReg(rtx.contents)}, (${getReg(rtx.address)})`];
        case 'callByRegister':
            return [`jal ${getReg(rtx.function)}`];
        case 'callByName':
            return [`jal ${rtx.function}`];
        case 'returnToCaller':
            return [`jr $ra`];
        case 'push':
            return [`sw ${getReg(rtx.register)}, ($sp)`, `addiu, $sp, $sp, -4`];
        case 'pop':
            return [`addiu $sp, $sp, 4`, `lw ${getReg(rtx.register)}, ($sp)`];
        default:
            throw debug(`${(rtx as any).kind} unhandled in registerTransferExpressionToMipsWithoutComment`);
    }
};

const registerTransferExpressionToMips = (registerAssignment: RegisterAssignment, rtx: RTX): string[] =>
    registerTransferExpressionToMipsWithoutComment(registerAssignment, rtx).map(asm => `${asm} # ${rtx.why}`);

const bytesInWord = 4;

const stringLiteralDeclaration = (literal: StringLiteralData) =>
    `${stringLiteralName(literal)}: .asciiz "${literal.value}"`;

const mipsRuntime: RuntimeFunctionGenerator[] = [
    length,
    printWithPrintRuntimeFunction,
    stringEqualityRuntimeFunction,
    stringCopy,
    mallocWithSbrk,
    myFreeRuntimeFunction,
    stringConcatenateRuntimeFunction,
    verifyNoLeaks,
];

const runtimeFunctions: RegisterTransferLanguageFunction[] = mipsRuntime.map(f => f(bytesInWord));

// TODO: degeneralize this (allowing removal of several RTL instructions)
const rtlFunctionToMips = (rtlf: RegisterTransferLanguageFunction): string => {
    const registerAssignment = assignRegisters(rtlf, generalPurposeRegisters);
    const preamble: RTX[] = !rtlf.isMain
        ? [
              { kind: 'push', register: { name: '$ra' }, why: 'Always save return address' },
<<<<<<< HEAD
              ...saveRegistersCode(registerAssignment),
=======
              ...saveRegistersCode(firstRegister, nextTemporary, numRegistersToSave),
>>>>>>> 201a052a
          ]
        : [];
    const epilogue: RTX[] = !rtlf.isMain
        ? [
<<<<<<< HEAD
              ...restoreRegistersCode(registerAssignment),
=======
              ...restoreRegistersCode(firstRegister, nextTemporary, numRegistersToSave),
>>>>>>> 201a052a
              { kind: 'pop', register: { name: '$ra' }, why: 'Always restore return address' },
              { kind: 'returnToCaller', why: 'Done' },
          ]
        : [];
    const fullRtl: RTX[] = [
        { kind: 'functionLabel', name: rtlf.name, why: 'Function entry point' },
        ...preamble,
        ...rtlf.instructions,
        ...epilogue,
    ];
    return join(flatten(fullRtl.map(rtlx => registerTransferExpressionToMips(registerAssignment, rtlx))), '\n');
};

const toExectuable = ({ functions, program, globalDeclarations, stringLiterals }: BackendInputs) => {
    const temporaryNameMaker = idAppender();
    let mipsFunctions = functions.map(f => constructFunction(f, globalDeclarations, stringLiterals, makeLabel));

    const mainProgramInstructions: RTX[] = flatten(
        program.statements.map(statement => {
<<<<<<< HEAD
            const compiledProgram = astToRegisterTransferLanguage({
                ast: statement,
                destination: 'functionResult',
                globalDeclarations,
                stringLiterals,
                makeLabel,
                makeTemporary: name => ({ name: temporaryNameMaker(name) }),
                variablesInScope: {},
            });
=======
            const compiledProgram = astToRegisterTransferLanguage(
                {
                    ast: statement,
                    registerAssignment,
                    destination: { name: '$a0' },
                    currentTemporary: firstTemporary,
                    globalDeclarations,
                    stringLiterals,
                },
                nextTemporary,
                makeLabel
            );
>>>>>>> 201a052a

            return [...compiledProgram.prepare, ...compiledProgram.execute, ...compiledProgram.cleanup];
        })
    );

    const freeGlobals: RTX[] = flatten(
        globalDeclarations.filter(declaration => declaration.type.name === 'String').map(declaration => [
            {
                kind: 'loadGlobal',
                from: declaration.name,
                to: 'functionArgument1',
                why: 'Load global string so we can free it',
            } as RTX,
            {
                kind: 'callByName',
                function: 'my_free',
                why: 'Free gloabal string at end of program',
            } as RTX,
        ])
    );

    // Create space for spilled tempraries
    const numSpilledTemporaries = program.temporaryCount - 10;
    const makeSpillSpaceCode: RTX[] =
        numSpilledTemporaries > 0
            ? [
                  {
                      kind: 'addImmediate',
                      register: { name: '$sp' },
                      amount: -4 * numSpilledTemporaries,
                      why: 'Make spill space for main program',
                  },
              ]
            : [];
    const removeSpillSpaceCode: RTX[] =
        numSpilledTemporaries > 0
            ? [
                  {
                      kind: 'addImmediate',
                      register: { name: '$sp' },
                      amount: 4 * numSpilledTemporaries,
                      why: 'Remove spill space for main program',
                  },
              ]
            : [];

    let mipsProgram: RegisterTransferLanguageFunction = {
        name: 'main',
        isMain: true,
        instructions: [
            ...makeSpillSpaceCode,
            ...mainProgramInstructions,
            ...removeSpillSpaceCode,
            ...freeGlobals,
            { kind: 'callByName', function: ' verify_no_leaks', why: 'Check for leaks' },
            {
                kind: 'syscall',
                name: 'printInt',
                arguments: ['functionResult'],
                destination: undefined,
                why: 'print "exit code" and exit',
            },
            {
                kind: 'syscall',
                name: 'exit',
                arguments: ['functionResult'],
                destination: undefined,
                why: 'Whole program is done',
            },
        ],
    };

    return `
.data
${globalDeclarations.map(name => `${name.name}: .word 0`).join('\n')}
${stringLiterals.map(stringLiteralDeclaration).join('\n')}
${Object.keys(errors)
        .map(key => `${errors[key].name}: .asciiz "${errors[key].value}"`)
        .join('\n')}

# First block pointer. Block: size, next, free
first_block: .word 0

.text
${join([...runtimeFunctions, ...mipsFunctions, mipsProgram].map(rtlFunctionToMips), '\n\n\n')}`;
};

const execute = async (path: string): Promise<ExecutionResult> => {
    // This string is always printed with spim starts. Strip it from stdout. TODO: Look in to MARS, maybe it doesn't do this?
    const exceptionsLoadedPreamble = 'Loaded: /usr/local/Cellar/spim/9.1.17/share/exceptions.s\n';
    try {
        const result = await exec(`spim -file ${path}`);
        if (result.stderr !== '') {
            return { error: `Spim error: ${result.stderr}` };
        }
        const trimmedStdout = result.stdout.slice(exceptionsLoadedPreamble.length);
        const lines = trimmedStdout.split('\n');
        const mipsExitCode = parseInt(lines[lines.length - 1].match(/[0-9]*$/)[0]);
        return {
            exitCode: mipsExitCode,
            stdout: trimmedStdout.slice(0, trimmedStdout.length - mipsExitCode.toString().length),
        };
    } catch (e) {
        return {
            error: `Exception: ${e.message}`,
        };
    }
};

export default {
    name: 'mips',
    toExectuable,
    execute,
    debug: path => exec(`${__dirname}/../../QtSpim.app/Contents/MacOS/QtSpim ${path}`),
    runtimeFunctions,
};<|MERGE_RESOLUTION|>--- conflicted
+++ resolved
@@ -8,10 +8,6 @@
     CompiledProgram,
     BackendOptions,
     compileExpression,
-<<<<<<< HEAD
-=======
-    RegisterAssignment,
->>>>>>> 201a052a
     stringLiteralName,
     saveRegistersCode,
     restoreRegistersCode,
@@ -41,18 +37,7 @@
 import idAppender from '../util/idAppender.js';
 import { assignRegisters } from '../controlFlowGraph.js';
 
-<<<<<<< HEAD
 const generalPurposeRegisters = ['$t1', '$t2', '$t3', '$t4', '$t5', '$t6', '$t7', '$t8', '$t9'];
-=======
-const firstRegister: Register = { name: '$t1' };
-const nextTemporary = (r: Register): Register => {
-    if (typeof r == 'string') throw debug('nextTemporary not valid for special registers');
-    if (r.name == '$t9') {
-        throw debug('spilling removed for now');
-    }
-    return { name: `$t${parseInt(r.name[r.name.length - 1]) + 1}` };
-};
->>>>>>> 201a052a
 
 let labelId = 0;
 const makeLabel = (name: string) => {
@@ -61,52 +46,19 @@
     return result;
 };
 
-<<<<<<< HEAD
-=======
-const assignMipsRegisters = (
-    variables: VariableDeclaration[]
-): { registerAssignment: RegisterAssignment; firstTemporary: Register } => {
-    // TODO: allow spilling of variables
-    let currentRegister = 0;
-    let registerAssignment = {};
-    variables.forEach(variable => {
-        registerAssignment[variable.name] = {
-            type: 'register',
-            destination: `$t${currentRegister}`,
-        };
-        currentRegister = currentRegister + 1;
-    });
-    return {
-        registerAssignment,
-        firstTemporary: { name: `$t${currentRegister}` },
-    };
-};
-
->>>>>>> 201a052a
 const specialRegisterNames = {
     functionArgument1: '$s0',
     functionArgument2: '$s1',
     functionArgument3: '$s2',
     functionResult: '$a0',
 };
-<<<<<<< HEAD
-
-// TODO: split RTL register and target register
+
 const getRegisterName = (registerAssignment: RegisterAssignment, register: Register): string => {
     if (typeof register == 'string') {
         return specialRegisterNames[register];
-    } else if (register.name in registerAssignment) {
+    } else {
         return (registerAssignment[register.name] as any).name;
-    } else {
-        return (register as any).name;
     }
-=======
-const getRegisterName = (r: Register): string => {
-    if (typeof r == 'string') {
-        return specialRegisterNames[r];
-    }
-    return r.name;
->>>>>>> 201a052a
 };
 
 const registerTransferExpressionToMipsWithoutComment = (registerAssignment: RegisterAssignment, rtx: RTX): string[] => {
@@ -146,37 +98,16 @@
                 ),
                 `li ${syscallSelectAndResultRegister}, ${syscallNumbers[rtx.name]}`,
                 'syscall',
-                ...(rtx.destination
-                    ? [
-                          `move ${getRegisterName(
-                              registerAssignment,
-                              rtx.destination
-                          )}, ${syscallSelectAndResultRegister}`,
-                      ]
-                    : []),
+                ...(rtx.destination ? [`move ${getReg(rtx.destination)}, ${syscallSelectAndResultRegister}`] : []),
                 ...flatten(registersToSave.reverse().map(r => [`addiu $sp, $sp, 4`, `lw ${r}, ($sp)`])),
             ];
             return result;
         case 'move':
             return [`move ${getReg(rtx.to)}, ${getReg(rtx.from)}`];
         case 'loadImmediate':
-<<<<<<< HEAD
             return [`li ${getReg(rtx.destination)}, ${rtx.value}`];
         case 'multiply': {
-            return [
-                `mult ${getReg(rtx.lhs)}, ${getReg(rtx.rhs)}`,
-                `# Move result to final destination (assume no overflow)`,
-                `mflo ${getReg(rtx.destination)}`,
-=======
-            if (!getRegisterName(rtx.destination)) throw debug('missint!');
-
-            return [`li ${getRegisterName(rtx.destination)}, ${rtx.value}`];
-        case 'multiply': {
-            return [
-                `mult ${getRegisterName(rtx.lhs)}, ${getRegisterName(rtx.rhs)}`,
-                `mflo ${getRegisterName(rtx.destination)}`,
->>>>>>> 201a052a
-            ];
+            return [`mult ${getReg(rtx.lhs)}, ${getReg(rtx.rhs)}`, `mflo ${getReg(rtx.destination)}`];
         }
         case 'addImmediate':
             return [`addiu ${getReg(rtx.register)}, ${rtx.amount}`];
@@ -260,20 +191,12 @@
     const preamble: RTX[] = !rtlf.isMain
         ? [
               { kind: 'push', register: { name: '$ra' }, why: 'Always save return address' },
-<<<<<<< HEAD
               ...saveRegistersCode(registerAssignment),
-=======
-              ...saveRegistersCode(firstRegister, nextTemporary, numRegistersToSave),
->>>>>>> 201a052a
           ]
         : [];
     const epilogue: RTX[] = !rtlf.isMain
         ? [
-<<<<<<< HEAD
               ...restoreRegistersCode(registerAssignment),
-=======
-              ...restoreRegistersCode(firstRegister, nextTemporary, numRegistersToSave),
->>>>>>> 201a052a
               { kind: 'pop', register: { name: '$ra' }, why: 'Always restore return address' },
               { kind: 'returnToCaller', why: 'Done' },
           ]
@@ -293,7 +216,6 @@
 
     const mainProgramInstructions: RTX[] = flatten(
         program.statements.map(statement => {
-<<<<<<< HEAD
             const compiledProgram = astToRegisterTransferLanguage({
                 ast: statement,
                 destination: 'functionResult',
@@ -303,20 +225,6 @@
                 makeTemporary: name => ({ name: temporaryNameMaker(name) }),
                 variablesInScope: {},
             });
-=======
-            const compiledProgram = astToRegisterTransferLanguage(
-                {
-                    ast: statement,
-                    registerAssignment,
-                    destination: { name: '$a0' },
-                    currentTemporary: firstTemporary,
-                    globalDeclarations,
-                    stringLiterals,
-                },
-                nextTemporary,
-                makeLabel
-            );
->>>>>>> 201a052a
 
             return [...compiledProgram.prepare, ...compiledProgram.execute, ...compiledProgram.cleanup];
         })
