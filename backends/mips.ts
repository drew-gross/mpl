--- conflicted
+++ resolved
@@ -11,27 +11,18 @@
     stringLiteralName,
     saveRegistersCode,
     restoreRegistersCode,
-<<<<<<< HEAD
     RegisterAssignment,
-=======
     RegisterDescription,
->>>>>>> 6ed9aa1f
 } from '../backend-utils.js';
 import { Register } from '../register.js';
 import {
     astToThreeAddressCode,
     constructFunction,
-<<<<<<< HEAD
-    RegisterTransferLanguageExpression as RTX,
-    RegisterTransferLanguageFunction,
-} from './registerTransferLanguage.js';
-=======
     ThreeAddressStatement,
     ThreeAddressFunction,
     TargetThreeAddressStatement,
     threeAddressCodeToTarget,
 } from './threeAddressCode.js';
->>>>>>> 6ed9aa1f
 import {
     mallocWithSbrk,
     length,
@@ -56,31 +47,6 @@
     const result = `${name}${labelId}`;
     labelId++;
     return result;
-};
-
-<<<<<<< HEAD
-const specialRegisterNames = {
-    functionArgument1: '$s0',
-    functionArgument2: '$s1',
-    functionArgument3: '$s2',
-=======
-const assignMipsRegisters = (
-    variables: VariableDeclaration[]
-): { registerAssignment: RegisterAssignment; firstTemporary: Register } => {
-    // TODO: allow spilling of variables
-    let currentRegister = 0;
-    let registerAssignment = {};
-    variables.forEach(variable => {
-        registerAssignment[variable.name] = {
-            type: 'register',
-            destination: `$t${currentRegister}`,
-        };
-        currentRegister = currentRegister + 1;
-    });
-    return {
-        registerAssignment,
-        firstTemporary: { name: `$t${currentRegister}` },
-    };
 };
 
 type MipsRegister =
@@ -110,81 +76,12 @@
 const mipsRegisterTypes: RegisterDescription<MipsRegister> = {
     generalPurpose: ['$t1', '$t2', '$t3', '$t4', '$t5', '$t6', '$t7', '$t8', '$t9'],
     functionArgument: ['$s0', '$s1', '$s2'],
->>>>>>> 6ed9aa1f
     functionResult: '$a0',
     syscallArgument: ['$a0', '$a1'],
     syscallSelectAndResult: '$v0',
 };
 
-<<<<<<< HEAD
-const getRegisterName = (registerAssignment: RegisterAssignment, register: Register): string => {
-    if (typeof register == 'string') {
-        return specialRegisterNames[register];
-    } else {
-        return (registerAssignment[register.name] as any).name;
-    }
-};
-
-const registerTransferExpressionToMipsWithoutComment = (registerAssignment: RegisterAssignment, rtx: RTX): string[] => {
-    const getReg = getRegisterName.bind(registerAssignment);
-    switch (rtx.kind) {
-        case 'comment':
-            return [''];
-        case 'syscall':
-            // TOOD: DRY with syscall impl in mips
-            // TODO: find a way to make this less opaque to register allocation so less spilling is necessary
-            if (rtx.arguments.length > 2) throw debug('mips only supports 2 syscall args');
-            const syscallNumbers = {
-                printInt: 1,
-                print: 4,
-                sbrk: 9,
-                // mmap: 0, // There is no mmap. Should be unused on mips.
-                exit: 10,
-            };
-            const syscallArgRegisters = ['$a0', '$a1'];
-            const syscallSelectAndResultRegister = '$v0';
-            const registersToSave: string[] = [syscallSelectAndResultRegister];
-            rtx.arguments.forEach((_, index) => {
-                const argRegister = syscallArgRegisters[index];
-                if (rtx.destination && getReg(rtx.destination) == argRegister) {
-                    return;
-                }
-                registersToSave.push(argRegister);
-            });
-            // TODO: Allow a "replacements" feature, to convert complex/unsupported RTL instructions into supported ones
-            const result = [
-                ...flatten(registersToSave.map(r => [`sw ${r}, ($sp)`, `addiu, $sp, $sp, -4`])),
-                ...rtx.arguments.map(
-                    (arg, index) =>
-                        typeof arg == 'number'
-                            ? `li ${syscallArgRegisters[index]}, ${arg}`
-                            : `move ${syscallArgRegisters[index]}, ${getReg(arg)}`
-                ),
-                `li ${syscallSelectAndResultRegister}, ${syscallNumbers[rtx.name]}`,
-                'syscall',
-                ...(rtx.destination ? [`move ${getReg(rtx.destination)}, ${syscallSelectAndResultRegister}`] : []),
-                ...flatten(registersToSave.reverse().map(r => [`addiu $sp, $sp, 4`, `lw ${r}, ($sp)`])),
-            ];
-            return result;
-        case 'move':
-            return [`move ${getReg(rtx.to)}, ${getReg(rtx.from)}`];
-        case 'loadImmediate':
-            return [`li ${getReg(rtx.destination)}, ${rtx.value}`];
-        case 'multiply': {
-            return [`mult ${getReg(rtx.lhs)}, ${getReg(rtx.rhs)}`, `mflo ${getReg(rtx.destination)}`];
-        }
-        case 'addImmediate':
-            return [`addiu ${getReg(rtx.register)}, ${rtx.amount}`];
-        case 'add':
-            return [`add ${getReg(rtx.destination)}, ${getReg(rtx.lhs)}, ${getReg(rtx.rhs)}`];
-        case 'returnValue':
-            return [`move ${specialRegisterNames.functionResult}, ${getReg(rtx.source)}`];
-        case 'subtract':
-            return [`sub ${getReg(rtx.destination)}, ${getReg(rtx.lhs)}, ${getReg(rtx.rhs)}`];
-        case 'increment':
-            return [`addiu ${getReg(rtx.register)}, ${getReg(rtx.register)}, 1`];
-=======
-const getMipsRegister = (r: Register): MipsRegister => {
+const getMipsRegister = (registerAssignment: RegisterAssignment, r: Register): MipsRegister => {
     if (typeof r == 'string') {
         switch (r) {
             case 'functionArgument1':
@@ -197,7 +94,7 @@
                 return mipsRegisterTypes.functionResult;
         }
     } else {
-        return r.name as MipsRegister;
+        return registerAssignment[r.name];
     }
     throw debug('should not get here');
 };
@@ -233,7 +130,6 @@
             return [`sub ${tas.destination}, ${tas.lhs}, ${tas.rhs}`];
         case 'increment':
             return [`addiu ${tas.register}, ${tas.register}, 1`];
->>>>>>> 6ed9aa1f
         case 'label':
             return [`L${tas.name}:`];
         case 'functionLabel':
@@ -241,33 +137,6 @@
         case 'goto':
             return [`b L${tas.label}`];
         case 'gotoIfEqual':
-<<<<<<< HEAD
-            return [`beq ${getReg(rtx.lhs)}, ${getReg(rtx.rhs)}, L${rtx.label}`];
-        case 'gotoIfNotEqual':
-            return [`bne ${getReg(rtx.lhs)}, ${getReg(rtx.rhs)}, L${rtx.label}`];
-        case 'gotoIfZero':
-            return [`beq ${getReg(rtx.register)}, 0, L${rtx.label}`];
-        case 'gotoIfGreater':
-            return [`bgt ${getReg(rtx.lhs)}, ${getReg(rtx.rhs)}, L${rtx.label}`];
-        case 'loadSymbolAddress':
-            return [`la ${getReg(rtx.to)}, ${rtx.symbolName}`];
-        case 'loadGlobal':
-            return [`lw ${getReg(rtx.to)}, ${rtx.from}`];
-        case 'storeGlobal':
-            return [`sw ${getReg(rtx.from)}, ${getReg(rtx.to)}`];
-        case 'loadMemory':
-            return [`lw ${getReg(rtx.to)}, ${rtx.offset}(${getReg(rtx.from)})`];
-        case 'loadMemoryByte':
-            return [`lb ${getReg(rtx.to)}, (${getReg(rtx.address)})`];
-        case 'storeMemory':
-            return [`sw ${getReg(rtx.from)}, ${rtx.offset}(${getReg(rtx.address)})`];
-        case 'storeZeroToMemory':
-            return [`sw $0, ${rtx.offset}(${getReg(rtx.address)})`];
-        case 'storeMemoryByte':
-            return [`sb ${getReg(rtx.contents)}, (${getReg(rtx.address)})`];
-        case 'callByRegister':
-            return [`jal ${getReg(rtx.function)}`];
-=======
             return [`beq ${tas.lhs}, ${tas.rhs}, L${tas.label}`];
         case 'gotoIfNotEqual':
             return [`bne ${tas.lhs}, ${tas.rhs}, L${tas.label}`];
@@ -293,36 +162,24 @@
             return [`sb ${tas.contents}, (${tas.address})`];
         case 'callByRegister':
             return [`jal ${tas.function}`];
->>>>>>> 6ed9aa1f
         case 'callByName':
             return [`jal ${tas.function}`];
         case 'returnToCaller':
             return [`jr $ra`];
         case 'push':
-<<<<<<< HEAD
-            return [`sw ${getReg(rtx.register)}, ($sp)`, `addiu, $sp, $sp, -4`];
-        case 'pop':
-            return [`addiu $sp, $sp, 4`, `lw ${getReg(rtx.register)}, ($sp)`];
-=======
             return [`sw ${tas.register}, ($sp)`, `addiu, $sp, $sp, -4`];
         case 'pop':
             return [`addiu $sp, $sp, 4`, `lw ${tas.register}, ($sp)`];
->>>>>>> 6ed9aa1f
         default:
             throw debug(`${(tas as any).kind} unhandled in threeAddressCodeToMipsWithoutComment`);
     }
 };
 
-<<<<<<< HEAD
-const registerTransferExpressionToMips = (registerAssignment: RegisterAssignment, rtx: RTX): string[] =>
-    registerTransferExpressionToMipsWithoutComment(registerAssignment, rtx).map(asm => `${asm} # ${rtx.why}`);
-=======
 const threeAddressCodeToMips = (tas: ThreeAddressStatement): string[] => {
     return threeAddressCodeToTarget(tas, syscallNumbers, mipsRegisterTypes, getMipsRegister)
         .map(threeAddressCodeToMipsWithoutComment)
         .map(asm => `${asm} # ${tas.why}`);
 };
->>>>>>> 6ed9aa1f
 
 const bytesInWord = 4;
 
@@ -340,37 +197,11 @@
     verifyNoLeaks,
 ];
 
-<<<<<<< HEAD
-const runtimeFunctions: RegisterTransferLanguageFunction[] = mipsRuntime.map(f => f(bytesInWord));
-
-// TODO: degeneralize this (allowing removal of several RTL instructions)
-const rtlFunctionToMips = (rtlf: RegisterTransferLanguageFunction): string => {
-    const registerAssignment = assignRegisters(rtlf, generalPurposeRegisters);
-    const preamble: RTX[] = !rtlf.isMain
-        ? [
-              { kind: 'push', register: { name: '$ra' }, why: 'Always save return address' },
-              ...saveRegistersCode(registerAssignment),
-          ]
-        : [];
-    const epilogue: RTX[] = !rtlf.isMain
-        ? [
-              ...restoreRegistersCode(registerAssignment),
-              { kind: 'pop', register: { name: '$ra' }, why: 'Always restore return address' },
-              { kind: 'returnToCaller', why: 'Done' },
-          ]
-        : [];
-    const fullRtl: RTX[] = [
-        { kind: 'functionLabel', name: rtlf.name, why: 'Function entry point' },
-        ...preamble,
-        ...rtlf.instructions,
-        ...epilogue,
-    ];
-    return join(flatten(fullRtl.map(rtlx => registerTransferExpressionToMips(registerAssignment, rtlx))), '\n');
-=======
-const runtimeFunctions: ThreeAddressFunction[] = mipsRuntime.map(f => f(bytesInWord, firstRegister, nextTemporary));
+const runtimeFunctions: ThreeAddressFunction[] = mipsRuntime.map(f => f(bytesInWord));
 
 // TODO: degeneralize this (allowing removal of several RTL instructions)
 const rtlFunctionToMips = ({ name, instructions, numRegistersToSave, isMain }: ThreeAddressFunction): string => {
+    const registerAssignment = assignRegisters(rtlf, generalPurposeRegisters);
     const statements: TargetThreeAddressStatement<MipsRegister>[] = flatten(
         instructions.map(instruction =>
             threeAddressCodeToTarget(instruction, syscallNumbers, mipsRegisterTypes, getMipsRegister)
@@ -397,26 +228,12 @@
         ...epilogue,
     ];
     return join(flatten(fullRtl.map(threeAddressCodeToMipsWithoutComment)), '\n');
->>>>>>> 6ed9aa1f
 };
 
 const toExectuable = ({ functions, program, globalDeclarations, stringLiterals }: BackendInputs) => {
     const temporaryNameMaker = idAppender();
     let mipsFunctions = functions.map(f => constructFunction(f, globalDeclarations, stringLiterals, makeLabel));
 
-<<<<<<< HEAD
-    const mainProgramInstructions: RTX[] = flatten(
-        program.statements.map(statement => {
-            const compiledProgram = astToRegisterTransferLanguage({
-                ast: statement,
-                destination: 'functionResult',
-                globalDeclarations,
-                stringLiterals,
-                makeLabel,
-                makeTemporary: name => ({ name: temporaryNameMaker(name) }),
-                variablesInScope: {},
-            });
-=======
     const { registerAssignment, firstTemporary } = assignMipsRegisters(program.variables);
 
     const mainProgramInstructions: ThreeAddressStatement[] = flatten(
@@ -433,47 +250,30 @@
                 nextTemporary,
                 makeLabel
             );
->>>>>>> 6ed9aa1f
 
             return [...compiledProgram.prepare, ...compiledProgram.execute, ...compiledProgram.cleanup];
         })
     );
 
-<<<<<<< HEAD
-    const freeGlobals: RTX[] = flatten(
-=======
     const freeGlobals: ThreeAddressStatement[] = flatten(
->>>>>>> 6ed9aa1f
         globalDeclarations.filter(declaration => declaration.type.name === 'String').map(declaration => [
             {
                 kind: 'loadGlobal',
                 from: declaration.name,
                 to: 'functionArgument1',
                 why: 'Load global string so we can free it',
-<<<<<<< HEAD
-            } as RTX,
-=======
             } as ThreeAddressStatement,
->>>>>>> 6ed9aa1f
             {
                 kind: 'callByName',
                 function: 'my_free',
                 why: 'Free gloabal string at end of program',
-<<<<<<< HEAD
-            } as RTX,
-=======
             } as ThreeAddressStatement,
->>>>>>> 6ed9aa1f
         ])
     );
 
     // Create space for spilled tempraries
     const numSpilledTemporaries = program.temporaryCount - 10;
-<<<<<<< HEAD
-    const makeSpillSpaceCode: RTX[] =
-=======
     const makeSpillSpaceCode: ThreeAddressStatement[] =
->>>>>>> 6ed9aa1f
         numSpilledTemporaries > 0
             ? [
                   {
@@ -484,11 +284,7 @@
                   },
               ]
             : [];
-<<<<<<< HEAD
-    const removeSpillSpaceCode: RTX[] =
-=======
     const removeSpillSpaceCode: ThreeAddressStatement[] =
->>>>>>> 6ed9aa1f
         numSpilledTemporaries > 0
             ? [
                   {
