--- conflicted
+++ resolved
@@ -140,15 +140,6 @@
     stringLiterals: any,
 };
 
-<<<<<<< HEAD
-type CompiledProgram = {
-    prepare: string[],
-    execute: string[],
-    cleanup: string[],
-}
-
-=======
->>>>>>> 5a5cebb0
 const astToMips = (input: AstToMipsOptions): CompiledProgram => {
     const {
         ast,
@@ -161,24 +152,6 @@
     const recurse = newInput => astToMips({ ...input, ...newInput });
     if (!ast) debug();
     switch (ast.kind) {
-<<<<<<< HEAD
-        case 'returnStatement': return {
-            prepare: [],
-            execute: [
-                `# evaluate expression of return statement, put in ${functionResult}`,
-                ...recurse({
-                    ast: ast.expression,
-                    destination: {
-                        type: 'register',
-                        destination: functionResult,
-                    },
-                }),
-            ],
-            cleanup: [],
-        };
-        case 'number': return [storeLiteralMips(destination as any, ast.value)];
-        case 'booleanLiteral': return [storeLiteralMips(destination as any, ast.value ? '1' : '0')];
-=======
         case 'returnStatement':
             const subExpression = recurse({
                 ast: ast.expression,
@@ -193,7 +166,6 @@
             ]);
         case 'number': return compileExpression([], ([]) => [storeLiteralMips(destination as any, ast.value)]);
         case 'booleanLiteral': return compileExpression([], ([]) => [storeLiteralMips(destination as any, ast.value ? '1' : '0')]);
->>>>>>> 5a5cebb0
         case 'product': {
             const leftSideDestination = currentTemporary;
             const rightSideDestination = destination;
@@ -567,12 +539,7 @@
             ]);
         }
         default:
-<<<<<<< HEAD
-            return debug();
-=======
             throw debug();
->>>>>>> 5a5cebb0
-
     }
 }
 
