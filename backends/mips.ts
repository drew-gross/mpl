--- conflicted
+++ resolved
@@ -4,20 +4,15 @@
 import { VariableDeclaration, BackendInputs, ExecutionResult, Function, StringLiteralData } from '../api.js';
 import * as Ast from '../ast.js';
 import debug from '../util/debug.js';
-<<<<<<< HEAD
-import { CompiledProgram, BackendOptions, compileExpression, Register, stringLiteralName } from '../backend-utils.js';
-=======
 import {
     CompiledProgram,
     BackendOptions,
     compileExpression,
-    StorageSpec,
-    RegisterAssignment,
+    Register,
     stringLiteralName,
     saveRegistersCode,
     restoreRegistersCode,
 } from '../backend-utils.js';
->>>>>>> c87397c2
 import {
     astToRegisterTransferLanguage,
     constructFunction,
@@ -242,14 +237,9 @@
     myFreeRuntimeFunction,
     stringConcatenateRuntimeFunction,
     verifyNoLeaks,
-<<<<<<< HEAD
-].map(f => f(bytesInWord, preamble, eplilogue));
-=======
 ];
 
-const runtimeFunctions: RegisterTransferLanguageFunction[] = mipsRuntime.map(f =>
-    f(bytesInWord, firstRegister, nextTemporary)
-);
+const runtimeFunctions: RegisterTransferLanguageFunction[] = mipsRuntime.map(f => f(bytesInWord));
 
 // TODO: degeneralize this (allowing removal of several RTL instructions)
 const rtlFunctionToMips = ({ name, instructions, numRegistersToSave }: RegisterTransferLanguageFunction): string => {
@@ -264,7 +254,6 @@
     ];
     return join(['', '', ...flatten(fullRtl.map(registerTransferExpressionToMips))], '\n');
 };
->>>>>>> c87397c2
 
 const toExectuable = ({ functions, program, globalDeclarations, stringLiterals }: BackendInputs) => {
     let mipsFunctions = functions.map(f =>
