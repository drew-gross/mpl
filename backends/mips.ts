import { exec } from 'child-process-promise';
import flatten from '../util/list/flatten.js';
import { VariableDeclaration, BackendInputs, ExecutionResult, LoweredFunction } from '../api.js';
import * as Ast from '../ast.js';
import debug from '../util/debug.js';
import { CompiledProgram, compileExpression } from '../backend-utils.js';
import { errors } from '../runtime-strings.js';

// 's' registers are used for the args, starting as 0. Spill recovery shall start at the last (7)
const argument1 = '$s0';
const argument2 = '$s1';
const argument3 = '$s2';
const syscallArg1 = '$a0';
const syscallArg2 = '$a1';
const syscallResult = '$v0';
const syscallSelect = '$v0';
const functionResult = '$a0';

const storeLiteralMips = ({ type, destination, spOffset }, value) => {
    if (type == undefined) debug();
    switch (type) {
        case 'register': return `li ${destination}, ${value}`;
        case 'memory': return [
            `li $s7, ${value}`,
            `sw $s7, -${spOffset}($sp)`
        ].join('\n');
        default: throw debug();
    }
}

const subtractMips = ({ type, destination }, left, right) => {
    switch (type) {
        case 'register': return `sub ${destination}, ${left.destination}, ${right.destination}`;
        default: throw debug();
    }
}

const moveMipsDeprecated = ({ type, destination }, source) => {
    switch (type) {
        case 'register': return move({ to: destination, from: source });
        default: throw debug();
    }
}

const loadAddressOfGlobal = ({ type, destination, spOffset }, value) => {
    switch (type) {
        case 'register': return `la ${destination}, ${value}`;
        default: throw debug();
    }
}

const loadGlobalMips = ({ type, destination, spOffset }, value) => {
    switch (type) {
        case 'register': return `lw ${destination}, ${value}`;
        default: throw debug();
    }
}

const move = ({ from, to }: { from: string, to: string }) => `move ${to}, ${from}`;
const add = ({ l, r, to }: { l: string, r: string, to: string }) => `add ${to}, ${l}, ${r}`;

const multiplyMips = (destination, left, right) => {
    let leftRegister = left.destination;
    let loadSpilled: any = []
    let restoreSpilled: any = [];
    if (left.type == 'memory') {
        leftRegister = '$s1';
        loadSpilled.push(`lw $s1, -${left.spOffset}($sp)`);
    }

    let rightRegister = right.destination;
    if (right.type == 'memory') {
        rightRegister = '$s2';
        loadSpilled.push(`lw $s2, -${right.spOffset}($sp)`);
    }

    let destinationRegister = destination.destination;
    if (destination.type == 'memory') {
        destinationRegister = '$s3';
        restoreSpilled.push(`sw $s3, -${destination.spOffset}($sp)`);
    }
    if (leftRegister == '$tNaN') debug();

    return [
        ...loadSpilled,
        `mult ${leftRegister}, ${rightRegister}`,
        `# Move result to final destination (assume no overflow)`,
        `mflo ${destinationRegister}`,
        ...restoreSpilled,
    ].join('\n');
}

const mipsBranchIfEqual = (left, right, label) => {
    if (left.type !== 'register' || right.type !== 'register') debug();
    return `beq ${left.destination}, ${right.destination}, ${label}`
}

// TODO: global storage
type StorageSpec = { type: 'register', destination: string } | { type: 'memory', spOffset: number };
const storageSpecToString = (spec: StorageSpec): string => {
    switch (spec.type) {
        case 'register': return spec.destination;
        case 'memory': return `$sp-${spec.spOffset}`;
    }
}

const nextTemporary = (storage: StorageSpec): StorageSpec => {
    if (storage.type == 'register') {
        if (storage.destination == '$t9') {
            // Now need to spill
            return {
                type: 'memory',
                spOffset: 0,
            };
        } else {
            return {
                type: 'register',
                destination: `$t${parseInt(storage.destination[storage.destination.length - 1]) + 1}`,
            };
        }
    } else if (storage.type == 'memory') {
        return {
            type: 'memory',
            spOffset: storage.spOffset + 4,
        }
    } else {
        return debug();
    }
};

const runtimeFunctions = ['length'];

let labelId = 0;

type AstToMipsOptions = {
    ast: Ast.LoweredAst,
    registerAssignment: any,
    destination: StorageSpec,
    currentTemporary: StorageSpec,
    globalDeclarations: VariableDeclaration[],
    stringLiterals: any,
};

const astToMips = (input: AstToMipsOptions): CompiledProgram => {
    const {
        ast,
        registerAssignment,
        destination,
        currentTemporary,
        globalDeclarations,
        stringLiterals,
    } = input;
    const recurse = newInput => astToMips({ ...input, ...newInput });
    if (!ast) debug();
    switch (ast.kind) {
        case 'returnStatement':
            const subExpression = recurse({
                ast: ast.expression,
                destination: {
                    type: 'register',
                    destination: functionResult,
                },
            });
            return compileExpression([subExpression], ([e1]) => [
                `# evaluate expression of return statement, put in ${functionResult}`,
                ...e1,
            ]);
        case 'number': return compileExpression([], ([]) => [storeLiteralMips(destination as any, ast.value)]);
        case 'booleanLiteral': return compileExpression([], ([]) => [storeLiteralMips(destination as any, ast.value ? '1' : '0')]);
        case 'product': {
            const leftSideDestination = currentTemporary;
            const rightSideDestination = destination;
            const subExpressionTemporary = nextTemporary(currentTemporary);

            const storeLeftInstructions = recurse({
                ast: ast.lhs,
                destination: leftSideDestination,
                currentTemporary: subExpressionTemporary,
            });
            const storeRightInstructions = recurse({
                ast: ast.rhs,
                destination: rightSideDestination,
                currentTemporary: subExpressionTemporary,
            });
            return compileExpression([storeLeftInstructions, storeRightInstructions], ([storeLeft, storeRight]) => [
                `# Store left side of product in temporary (${storageSpecToString(leftSideDestination)})`,
                ...storeLeft,
                `# Store right side of product in destination (${storageSpecToString(rightSideDestination)})`,
                ...storeRight,
                `# Evaluate product`,
                multiplyMips(destination, leftSideDestination, rightSideDestination),
            ]);
        }
        case 'addition': {
            if (destination.type !== 'register') throw debug();
            const leftSideDestination = currentTemporary;
            if (leftSideDestination.type !== 'register') throw debug();
            const rightSideDestination = destination;
            if (rightSideDestination.type !== 'register') throw debug();
            const subExpressionTemporary = nextTemporary(currentTemporary);

            const storeLeftInstructions = recurse({
                ast: ast.lhs,
                destination: leftSideDestination,
                currentTemporary: subExpressionTemporary,
            });
            const storeRightInstructions = recurse({
                ast: ast.rhs,
                destination: rightSideDestination,
                currentTemporary: subExpressionTemporary,
            });
            return compileExpression([storeLeftInstructions, storeRightInstructions], ([storeLeft, storeRight]) => [
                `# Store left side in temporary (${leftSideDestination.destination})`,
                ...storeLeft,
                `# Store right side in destination (${rightSideDestination.destination})`,
                ...storeRight,
                `# Evaluate subtraction`,
                add({
                    l: leftSideDestination.destination,
                    r: rightSideDestination.destination,
                    to: destination.destination,
                }),
            ]);
        }
        case 'subtraction': {
            const leftSideDestination = currentTemporary;
            if (leftSideDestination.type !== 'register') throw debug();
            const rightSideDestination = destination;
            if (rightSideDestination.type !== 'register') throw debug();
            const subExpressionTemporary = nextTemporary(currentTemporary);

            const storeLeftInstructions = recurse({
                ast: ast.lhs,
                destination: leftSideDestination,
                currentTemporary: subExpressionTemporary,
            });
            const storeRightInstructions = recurse({
                ast: ast.rhs,
                destination: rightSideDestination,
                currentTemporary: subExpressionTemporary,
            });
            return compileExpression([storeLeftInstructions, storeRightInstructions], ([storeLeft, storeRight]) => [
                `# Store left side in temporary (${leftSideDestination.destination})`,
                ...storeLeft,
                `# Store right side in destination (${rightSideDestination.destination})`,
                ...storeRight,
                `# Evaluate subtraction`,
                subtractMips(destination as any, leftSideDestination, rightSideDestination),
            ]);
        }
        case 'statement': {
            const childResults = ast.children.map(child => recurse({
                ast: child,
                destination: '(TODO: READ FROM REGISTER ASSIGNMENT)',
            }))
            return compileExpression(childResults, flatten);
        }
        case 'functionLiteral': {
            if (destination.type !== 'register') throw debug(); // TODO: Figure out how to guarantee this doesn't happen
            return compileExpression([], ([]) => [
                `# Loading function into register`,
                `la ${destination.destination}, ${ast.deanonymizedName}`
            ]);
        }
        case 'callExpression': {
            if (currentTemporary.type !== 'register') throw debug(); // TODO: Figure out how to guarantee this doesn't happen
            if (destination.type !== 'register') throw debug();
            const name = ast.name;
            let callInstructions: string[] = []
            if (runtimeFunctions.includes(name)) {
                callInstructions = [
                    `# Call runtime function`,
                    `la ${currentTemporary.destination}, ${name}`,
                    `jal ${currentTemporary.destination}`,
                ];
            } else if (globalDeclarations.some(declaration => declaration.name === name)) {
                callInstructions = [
                    `# Call global function`,
                    `lw ${currentTemporary.destination}, ${name}`,
                    `jal ${currentTemporary.destination}`,
                ];
            } else if (name in registerAssignment) {
                callInstructions = [
                    `# Call register function`,
                    `jal ${registerAssignment[name].destination}`,
                ];
            } else {
                debug();
            }

            const argC = recurse({
                ast: ast.argument,
                destination: { type: 'register', destination: argument1 },
                currentTemporary: nextTemporary(currentTemporary),
            });

            return compileExpression([argC], ([arg]) => [
                `# Put argument in argument1`,
                ...arg,
                `# call ${name}`,
                ...callInstructions,
                `# move result from ${functionResult} into destination`,
                moveMipsDeprecated(destination, functionResult),
            ]);
        }
        case 'typedAssignment': {
            const lhs = ast.destination;
            if (globalDeclarations.some(declaration => declaration.name === lhs)) {
                const rhs = recurse({ ast: ast.expression, destination: currentTemporary });
                const declaration = globalDeclarations.find(declaration => declaration.name === lhs);
                if (!declaration) throw debug();
                if (currentTemporary.type !== 'register') throw debug();
                switch (declaration.type.name) {
                    case 'Function':
                        return compileExpression([rhs], ([e1]) => [
                            `# Put function pointer into temporary`,
                            ...e1,
                            `# Put function pointer into global`,
                            `sw ${currentTemporary.destination}, ${lhs}`,
                        ]);
                    case 'Integer':
                        return compileExpression([rhs], ([e1]) => [
                            `# Put integer pointer into temporary`,
                            ...e1,
                            `# Store into global`,
                            `sw ${currentTemporary.destination}, ${lhs}`,
                        ]);
                    case 'String':
                        return compileExpression([rhs], ([e1]) => [
                            `# Put string pointer into temporary`,
                            ...e1,
                            `# Get string length`,
                            move({ to: argument1, from: currentTemporary.destination }),
                            `jal length`,
                            `# add one for null terminator`,
                            `addiu ${functionResult}, ${functionResult}, 1`,
                            `# Allocate that much space`,
                            move({ to: argument1, from: functionResult }),
                            `jal my_malloc`,
                            `# copy string into allocated space`,
                            move({ to: argument1, from: currentTemporary.destination }),
                            move({ to: argument2, from: functionResult }),
                            `jal string_copy`,
                            `# Store into global`,
                            `sw ${functionResult}, ${lhs}`,
                        ]);
                    default: throw debug();
                }
            } else if (lhs in registerAssignment) {
                const rhs = recurse({
                    ast: ast.expression,
                    // TODO: Allow spilling of variables
                    destination: {
                        type: 'register',
                        destination: `${registerAssignment[lhs].destination}`,
                    },
                });
                return compileExpression([rhs], ([e1]) => [
                    `# Run rhs of assignment and store to ${lhs} (${registerAssignment[lhs].destination})`,
                    ...e1,
                ]);
            } else {
                throw debug();
            }
        }
        case 'identifier': {
            // TODO: Better handle identifiers here. Also just better storage/scope chains?
            const identifierName = ast.value;
            if (globalDeclarations.some(declaration => declaration.name === identifierName)) {
                const declaration = globalDeclarations.find(declaration => declaration.name === identifierName);
                if (!declaration) throw debug();
                return compileExpression([], ([]) => [
                    `# Move from global ${identifierName} into destination (${(destination as any).destination || (destination as any).spOffset})`,
                    loadGlobalMips(destination as any, identifierName),
                ]);
            }
            const identifierRegister = registerAssignment[identifierName].destination;
            return compileExpression([], ([]) => [
                `# Move from ${identifierName} (${identifierRegister}) into destination (${(destination as any).destination || (destination as any).spOffset})`,
                moveMipsDeprecated(destination as any, identifierRegister),
            ]);
        }
        case 'ternary': {
            const booleanTemporary = currentTemporary;
            const subExpressionTemporary = nextTemporary(currentTemporary);
            const falseBranchLabel = labelId;
            labelId++;
            const endOfTernaryLabel = labelId;
            labelId++;
            const boolExpression = recurse({
                ast: ast.condition,
                destination: booleanTemporary,
                currentTemporary: subExpressionTemporary,
            });
            const ifTrueExpression = recurse({ ast: ast.ifTrue, currentTemporary: subExpressionTemporary });
            const ifFalseExpression = recurse({ ast: ast.ifFalse, currentTemporary: subExpressionTemporary });
            return compileExpression([boolExpression, ifTrueExpression, ifFalseExpression], ([e1, e2, e3]) => [
                `# Compute boolean and store in temporary`,
                ...e1,
                `# Go to false branch if zero`,
                mipsBranchIfEqual(booleanTemporary, { type: 'register', destination: '$0' }, `L${falseBranchLabel}`),
                `# Execute true branch`,
                ...e2,
                `# Jump to end of ternary`,
                `b L${endOfTernaryLabel}`,
                `L${falseBranchLabel}:`,
                `# Execute false branch`,
                ...e3,
                `# End of ternary label`,
                `L${endOfTernaryLabel}:`,
            ]);
        }
        case 'equality': {
            const leftSideDestination = currentTemporary;
            const rightSideDestination = destination;
            const subExpressionTemporary = nextTemporary(currentTemporary);
            const storeLeftInstructions = recurse({
                ast: ast.lhs,
                destination: leftSideDestination,
                currentTemporary: subExpressionTemporary,
            });
            const storeRightInstructions = recurse({
                ast: ast.rhs,
                destination: rightSideDestination,
                currentTemporary: subExpressionTemporary,
            });

            const equalLabel = labelId;
            labelId++;
            const endOfConditionLabel = labelId;
            labelId++;

            let jumpIfEqualInstructions = [];

            return compileExpression([storeLeftInstructions, storeRightInstructions], ([storeLeft, storeRight]) => [
                `# Store left side of equality in temporary`,
                ...storeLeft,
                `# Store right side of equality in temporary`,
                ...storeRight,
                `# Goto set 1 if equal`,
                mipsBranchIfEqual(leftSideDestination, rightSideDestination, `L${equalLabel}`),
                `# Not equal, set 0`,
                storeLiteralMips(destination as any, '0'),
                `# And goto exit`,
                `b L${endOfConditionLabel}`,
                `L${equalLabel}:`,
                storeLiteralMips(destination as any, '1'),
                `L${endOfConditionLabel}:`,
            ]);
        }
        case 'stringEquality': {
            // Put left in s0 and right in s1 for passing to string equality function
            const storeLeftInstructions = recurse({
                ast: ast.lhs,
                destination: {
                    type: 'register',
                    destination: argument1,
                },
            });
            const storeRightInstructions = recurse({
                ast: ast.rhs,
                destination: {
                    type: 'register',
                    destination: argument2,
                },
            });
            return compileExpression([storeLeftInstructions, storeRightInstructions], ([e1, e2]) => [
                `# Store left side in s0`,
                ...e1,
                `# Store right side in s1`,
                ...e2,
                `# Call stringEquality`,
                `jal stringEquality`,
                `# Return value in ${functionResult}. Move to destination`,
                moveMipsDeprecated(destination as any, functionResult),
            ]);
        }
        case 'stringLiteral': {
            return compileExpression([], ([]) => [
                `# Load string literal address into register`,
                loadAddressOfGlobal(destination as any, `string_constant_${ast.value}`),
            ]);
        }
        case 'concatenation': {
            if (destination.type !== 'register') throw debug();
            const leftSideDestination = currentTemporary;
            if (leftSideDestination.type !== 'register') throw debug();
            const rightSideDestination = nextTemporary(leftSideDestination);
            if (rightSideDestination.type !== 'register') throw debug();
            const subExpressionTemporary = nextTemporary(rightSideDestination);
            const newStringLengthTemporary = nextTemporary(subExpressionTemporary);
            if (newStringLengthTemporary.type !== 'register') throw debug();
            const mallocResultTemporary = newStringLengthTemporary; // Don't need length after malloc is done

            const storeLeftInstructions = recurse({
                ast: ast.lhs,
                destination: leftSideDestination,
                currentTemporary: subExpressionTemporary,
            });
            const storeRightInstructions = recurse({
                ast: ast.rhs,
                destination: rightSideDestination,
                currentTemporary: subExpressionTemporary,
            });
            return compileExpression([storeLeftInstructions, storeRightInstructions], ([e1, e2]) => [
                `# Create a temporary to store new string length. Start with 1 for null terminator.`,
                `li ${newStringLengthTemporary.destination}, 1`,
                `# Compute lhs`,
                ...e1,
                `# Compute rhs`,
                ...e2,
                `# Compute the length of lhs and add it to length temporary`,
                move({ from: leftSideDestination.destination, to: argument1 }),
                `jal length`,
                add({
                    l: functionResult,
                    r: newStringLengthTemporary.destination,
                    to: newStringLengthTemporary.destination,
                }),
                `# Compute the length of rhs and add it to length temporary`,
                move({ from: rightSideDestination.destination, to: argument1 }),
                `jal length`,
                add({
                    l: functionResult,
                    r: newStringLengthTemporary.destination,
                    to: newStringLengthTemporary.destination,
                 }),
                `# Malloc that much space`,
                move({ from: newStringLengthTemporary.destination, to: argument1 }),
                `jal my_malloc`,
                `# Save result`,
                move({ from: functionResult, to: mallocResultTemporary.destination }),
                `# Concatenate the strings and write to malloced space`,
                move({ from: leftSideDestination.destination, to: argument1 }),
                move({ from: rightSideDestination.destination, to: argument2 }),
                move({ from: mallocResultTemporary.destination, to: argument3 }),
                `jal string_concatenate`,
                `# Move malloced pointer to final destination`,
                move({ from: mallocResultTemporary.destination, to: destination.destination }),
            ]);
        }
        default:
            throw debug();
    }
}

const assignMipsRegisters = (variables: VariableDeclaration[]): { registerAssignment: any, firstTemporary: StorageSpec } => {
    // TODO: allow spilling of variables
    let currentRegister = 0;
    let registerAssignment = {};
    variables.forEach(variable => {
        registerAssignment[variable.name] = {
            type: 'register',
            destination: `$t${currentRegister}`,
        };
        currentRegister = currentRegister + 1;
    });
    return {
        registerAssignment,
        firstTemporary: {
            type: 'register',
            destination: `$t${currentRegister}`,
        },
    };
};

const saveRegistersCode = (numRegisters: number): string[] => {
    let result = [
        `# Always store return address`,
        `sw $ra, ($sp)`,
        `addiu $sp, $sp, -4`,
    ];
    while (numRegisters > 0) {
        result.push(`sw $t${numRegisters}, ($sp)`);
        result.push(`addiu $sp, $sp, -4`);
        numRegisters--;
    }
    return result;
};

const restoreRegistersCode = (numRegisters: number): string[] => {
    let result = [
        `lw $ra, ($sp)`,
        `addiu $sp, $sp, 4`,
        `# Always restore return address`,
    ];
    while (numRegisters > 0) {
        result.push(`lw $t${numRegisters}, ($sp)`);
        result.push(`addiu $sp, $sp, 4`);
        numRegisters--;
    }
    return result.reverse();
};

const constructMipsFunction = (f: LoweredFunction, globalDeclarations, stringLiterals) => {
    // Statments are either assign or return right now, so we need one register for each statement, minus the return statement.
    const scratchRegisterCount = f.temporaryCount + f.statements.length - 1;

    const registerAssignment: any = {
        [f.argument.name]: {
            type: 'register',
            destination: '$s0',
        },
    };

    let currentTemporary: StorageSpec = {
        type: 'register',
        destination: '$t1',
    };

    f.statements.forEach(statement => {
        if (statement.kind === 'typedAssignment') {
            registerAssignment[statement.destination] = currentTemporary;
            currentTemporary = nextTemporary(currentTemporary);
        }
    });

    const mipsCode = flatten(f.statements.map(statement => {
        const compiledProgram = astToMips({
            ast: statement,
            registerAssignment,
            destination: functionResult as any, // TODO: Not sure how this works. Maybe it doesn't.
            currentTemporary,
            globalDeclarations,
            stringLiterals,
        });
        const freeLocals = f.variables
            // TODO: Make a better memory model for dynamic/global frees.
            .filter(s => s.memoryCategory !== 'GlobalStatic')
            .filter(s => s.type.name == 'String')
            .map(s => {
                debugger;
            });
        debugger;
        return [
            ...compiledProgram.prepare,
            ...compiledProgram.execute,
            ...compiledProgram.cleanup,
        ];
    }));
    return [
        `${f.name}:`,
        ...saveRegistersCode(scratchRegisterCount),
        `${mipsCode.join('\n')}`,
        ...restoreRegistersCode(scratchRegisterCount),
        `jr $ra`,
    ].join('\n');
}

const lengthRuntimeFunction = () => {
    const currentChar = '$t1';
    return `length:
    ${saveRegistersCode(1).join('\n')}

    # Set length count to 0
    li ${functionResult}, 0
    length_loop:
    # Load char into temporary
    lb ${currentChar}, (${argument1})
    # If char is null, end of string. Return count.
    beq ${currentChar}, 0, length_return
    # Else bump pointer and count and return to start of loop
    addiu ${functionResult}, ${functionResult}, 1
    addiu ${argument1}, ${argument1}, 1
    b length_loop

    length_return:
    ${restoreRegistersCode(1).join('\n')}
    jr $ra`;
}

const stringEqualityRuntimeFunction = () => {
    const leftByte = '$t1';
    const rightByte = '$t2';
    return `stringEquality:
    ${saveRegistersCode(2).join('\n')}

    # Assume equal. Write 1 to $a0. Overwrite if difference found.
    li ${functionResult}, 1

    # (string*, string*) -> bool
    stringEquality_loop:
    # load current chars into temporaries
    lb ${leftByte}, (${argument1})
    lb ${rightByte}, (${argument2})
    # Inequal: return false
    bne ${leftByte}, ${rightByte}, stringEquality_return_false
    # Now we know both sides are equal. If they equal null, string is over.
    # Return true. We already set ${functionResult} to 1, so just goto end.
    beq ${leftByte}, 0, stringEquality_return
    # Otherwise, bump pointers and check next char
    addiu ${argument1}, 1
    addiu ${argument2}, 1
    b stringEquality_loop

    stringEquality_return_false:
    li ${functionResult}, 0
    stringEquality_return:
    ${restoreRegistersCode(2).join('\n')}
    jr $ra`;
}

const stringCopyRuntimeFunction = () => {
    const currentChar = '$t1';
    return `string_copy:
    ${saveRegistersCode(1).join('\n')}
    # load byte from input
    string_copy_loop:
    lb ${currentChar}, (${argument1})
    # write it to argument 2
    sb ${currentChar}, (${argument2})
    # If it was the null terminator, exit
    beq ${currentChar}, $0, string_copy_return
    # Else, bump the pointers so we copy the next char, and copy copy the next char
    addiu ${argument1}, ${argument1}, 1
    addiu ${argument2}, ${argument2}, 1
    b string_copy_loop
    string_copy_return:
    ${restoreRegistersCode(1).join('\n')}
    jr $ra`;
}

const stringConcatenateRuntimeFunction = () => {
    const left = argument1;
    const right = argument2;
    const out = argument3;
    const currentChar = '$t1';
    return `string_concatenate:
    ${saveRegistersCode(1).join('\n')}
    # Load byte from left
    write_left_loop:
    lb ${currentChar}, (${left}),
    # If null, start copying from right
    beq ${currentChar}, $0, copy_from_right
    # Else, write to out, bump pointers, and loop
    sb ${currentChar}, (${out})
    addiu ${left}, ${left}, 1
    addiu ${out}, ${out}, 1
    b write_left_loop
    copy_from_right:
    lb ${currentChar}, (${right})
    # always write (to get null terminator)
    sb ${currentChar}, (${out})
    # if we just wrote a null terminator, we are done
    beq ${currentChar}, $0, concatenate_return
    # Else bump pointers and loop
    addiu ${right}, ${right}, 1
    addiu ${out}, ${out}, 1,
    b copy_from_right
    concatenate_return:
    ${restoreRegistersCode(1).join('\n')}
    jr $ra`;
}

const bytesInWord = 4;

const myMallocRuntimeFunction = () => {
    const currentBlockPointer = '$t1';
    const previousBlockPointer = '$t2';
    const scratch = '$t3';
    return `my_malloc:
    ${saveRegistersCode(3).join('\n')}
    bne ${argument1}, 0, my_malloc_zero_size_check_passed
    la $a0, ${errors.allocatedZero.name}
    li $v0, 4
    syscall
    li $v0, 10
    syscall
    my_malloc_zero_size_check_passed:

    la ${currentBlockPointer}, first_block
    la ${previousBlockPointer}, 0

    find_large_enough_free_block_loop:
    # no blocks left (will require sbrk)
    beq ${currentBlockPointer}, 0, find_large_enough_free_block_loop_exit
    # current block not free, try next
    lw ${scratch}, ${2 * bytesInWord}(${currentBlockPointer})
    beq ${scratch}, 0, advance_pointers
    # current block not large enough, try next
    lw ${scratch}, 0(${currentBlockPointer})
    bgt ${scratch}, ${argument1}, advance_pointers
    # We found a large enough block! Hooray!
    b find_large_enough_free_block_loop_exit

    advance_pointers:
    ${move({ to: previousBlockPointer, from: currentBlockPointer })}
    lw ${currentBlockPointer}, ${1 * bytesInWord}(${currentBlockPointer})
    b find_large_enough_free_block_loop

    find_large_enough_free_block_loop_exit:
    beq ${currentBlockPointer}, 0, sbrk_more_space

    # Found a reusable block, mark it as not free
    sw $0, ${2 * bytesInWord}(${currentBlockPointer})
    # add 3 words to get actual space
    ${move({ to: functionResult, from: currentBlockPointer })}
    addiu ${functionResult}, ${3 * bytesInWord}
    b my_malloc_return

    sbrk_more_space:
    ${move({ to: syscallArg1, from: argument1 })}
    # Include space for management block
    addiu ${syscallArg1}, ${3 * bytesInWord}
    li ${syscallSelect}, 9
    syscall
    # If sbrk failed, exit
    bne ${syscallResult}, -1, sbrk_exit_check_passed
    la $a0, ${errors.allocationFailed.name}
    li $v0, 4
    syscall
    li $v0, 10
    syscall
    sbrk_exit_check_passed:

    # ${syscallResult} now contains pointer to block. Set up pointer to new block.
    lw ${scratch}, first_block
    bne ${scratch}, 0, assign_previous
    sw ${syscallResult}, first_block
    b set_up_new_space
    assign_previous:
    beq ${previousBlockPointer}, 0, set_up_new_space
    sw ${syscallResult}, (${previousBlockPointer})

    set_up_new_space:
    # Save size to new block
    sw ${argument1}, 0(${syscallResult})
    # Save next pointer = nullptr
    sw $0, ${1 * bytesInWord}(${syscallResult})
    # Not free as we are about to use it
    sw $0, ${2 * bytesInWord}(${syscallResult})
    ${move({ to: functionResult, from: syscallResult })}
    # add 3 words to get actual space
    addiu ${functionResult}, ${3 * bytesInWord}

    my_malloc_return:
    ${restoreRegistersCode(3).join('\n')}
    jr $ra
    `;
}

const myFreeRuntimeFunction = () => {
    const one = '$t1';
    return `
    my_free:
    ${saveRegistersCode(1).join('\n')}
    bne ${argument1}, 0, free_null_check_passed
    la $a0, tried_to_free_null
    li $v0, 4
    syscall
    li $v0, 10
    syscall
    free_null_check_passed:
    # TODO: merge blocks
    li ${one}, 1,
    sw ${one}, ${-1 * bytesInWord}(${argument1}) # free = work before space
    ${restoreRegistersCode(1).join('\n')}
    jr $ra`;
};

const verifyNoLeaks = () => {
    const currentBlockPointer = '$t1';
    const currentData = '$t2';
    return `verify_no_leaks:
    ${saveRegistersCode(2).join('\n')}
    la ${currentBlockPointer}, first_block
    lw ${currentBlockPointer}, (${currentBlockPointer})
    verify_no_leaks_loop:
    beq ${currentBlockPointer}, 0, verify_no_leaks_return
    lw ${currentData}, ${2 * bytesInWord}(${currentBlockPointer})
    bne ${currentData}, 0, verify_no_leaks_advance_pointers
<<<<<<< HEAD
    la $a0, leaks_found_error
=======
    la $a0, ${errors.leaksDetected.name}
>>>>>>> 85ece994
    li $v0, 4
    syscall
    li $v0, 10
    syscall
    verify_no_leaks_advance_pointers:
    lw ${currentBlockPointer}, ${1 * bytesInWord}(${currentBlockPointer})
    b verify_no_leaks_loop
    verify_no_leaks_return:
    ${restoreRegistersCode(2).join('\n')}
    jr $ra`;
};

const toExectuable = ({
    functions,
    program,
    globalDeclarations,
    stringLiterals,
}: BackendInputs) => {
    let mipsFunctions = functions.map(f => constructMipsFunction(f,  globalDeclarations, stringLiterals));
    const {
        registerAssignment,
        firstTemporary,
    } = assignMipsRegisters(program.variables);
    let mipsProgram = flatten(program.statements.map(statement => {
        const compiledProgram = astToMips({
            ast: statement,
            registerAssignment,
            destination: {
                type: 'register',
                destination: '$a0',
            },
            currentTemporary: firstTemporary,
            globalDeclarations,
            stringLiterals,
        });

        const freeGlobals = globalDeclarations
            .filter(declaration => declaration.type.name === 'String')
            .map(declaration => [
                `lw ${argument1}, ${declaration.name}`,
                `jal my_free`,
            ]);
        debugger;

        return [
            ...compiledProgram.prepare,
            ...compiledProgram.execute,
            ...compiledProgram.cleanup,
            ...flatten(freeGlobals),
        ];
    }));

    // Create space for spilled tempraries
    const numSpilledTemporaries = program.temporaryCount - 10
    const makeSpillSpaceCode = numSpilledTemporaries > 0 ? [
        `# Make spill space for main program`,
        `addiu $sp, $sp, -${numSpilledTemporaries * 4}`,
    ] : [];
    const removeSpillSpaceCode = numSpilledTemporaries > 0 ? [
        `# Clean spill space for main program`,
        `addiu $sp, $sp, ${numSpilledTemporaries * 4}`,
    ] : [];

    return `
.data
${globalDeclarations.map(name => `${name.name}: .word 0`).join('\n')}
${stringLiterals.map(text => `string_constant_${text}: .asciiz "${text}"`).join('\n')}
<<<<<<< HEAD
zero_memory_malloc_error: .asciiz "Zero memory requested! Exiting."
sbrk_failed: .asciiz "Memory allocation failed! Exiting."
leaks_found_error: .asciiz "Leaks detected! Exiting."
tried_to_free_null: .asciiz "Tried to free null pointer! Exiting."
=======
${Object.keys(errors).map(key => `${errors[key].name}: .asciiz "${errors[key].value}"`).join('\n')}
>>>>>>> 85ece994

# First block pointer. Block: size, next, free
first_block: .word 0

.text
${lengthRuntimeFunction()}
${stringEqualityRuntimeFunction()}
${stringCopyRuntimeFunction()}
${myMallocRuntimeFunction()}
${myFreeRuntimeFunction()}
${stringConcatenateRuntimeFunction()}
${verifyNoLeaks()}

${mipsFunctions.join('\n')}
main:
${makeSpillSpaceCode.join('\n')}
${mipsProgram.join('\n')}
${removeSpillSpaceCode.join('\n')}
# Check for leaks
jal verify_no_leaks
# print "exit code" and exit
li $v0, 1
syscall
li $v0, 10
syscall`;
}

const execute = async (path: string): Promise<ExecutionResult> => {
    try {
        const result = await exec(`spim -file ${path}`);
        if (result.stderr !== '') {
            return { error: `Spim error: ${result.stderr}` };
        }
        const lines = result.stdout.split('\n');
        const mipsExitCode = parseInt(lines[lines.length - 1]);
        return {
            exitCode: mipsExitCode,
            stdout: result.stdout,
        };
    } catch (e) {
        return {
            error: `Exception: ${e.message}`
        };
    }
};

const debugWithQtSpim = async path => {
    await exec(`${__dirname}/../../QtSpim.app/Contents/MacOS/QtSpim ${path}`);
};

export default {
    name: 'mips',
    toExectuable,
    execute,
    debug: debugWithQtSpim,
}<|MERGE_RESOLUTION|>--- conflicted
+++ resolved
@@ -845,7 +845,7 @@
     my_free:
     ${saveRegistersCode(1).join('\n')}
     bne ${argument1}, 0, free_null_check_passed
-    la $a0, tried_to_free_null
+    la $a0, ${errors.freeNull.name}
     li $v0, 4
     syscall
     li $v0, 10
@@ -869,11 +869,7 @@
     beq ${currentBlockPointer}, 0, verify_no_leaks_return
     lw ${currentData}, ${2 * bytesInWord}(${currentBlockPointer})
     bne ${currentData}, 0, verify_no_leaks_advance_pointers
-<<<<<<< HEAD
-    la $a0, leaks_found_error
-=======
     la $a0, ${errors.leaksDetected.name}
->>>>>>> 85ece994
     li $v0, 4
     syscall
     li $v0, 10
@@ -941,14 +937,7 @@
 .data
 ${globalDeclarations.map(name => `${name.name}: .word 0`).join('\n')}
 ${stringLiterals.map(text => `string_constant_${text}: .asciiz "${text}"`).join('\n')}
-<<<<<<< HEAD
-zero_memory_malloc_error: .asciiz "Zero memory requested! Exiting."
-sbrk_failed: .asciiz "Memory allocation failed! Exiting."
-leaks_found_error: .asciiz "Leaks detected! Exiting."
-tried_to_free_null: .asciiz "Tried to free null pointer! Exiting."
-=======
 ${Object.keys(errors).map(key => `${errors[key].name}: .asciiz "${errors[key].value}"`).join('\n')}
->>>>>>> 85ece994
 
 # First block pointer. Block: size, next, free
 first_block: .word 0
