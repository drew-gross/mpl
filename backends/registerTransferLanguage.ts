--- conflicted
+++ resolved
@@ -48,11 +48,8 @@
     | { kind: 'push'; register: StorageSpec }
     | { kind: 'pop'; register: StorageSpec });
 
-<<<<<<< HEAD
-=======
 export type RegisterTransferLanguage = RegisterTransferLanguageExpression[];
 
->>>>>>> c87397c2
 export type RegisterTransferLanguageFunction = {
     instructions: RegisterTransferLanguage;
     numRegistersToSave: number;
