import {
    length,
    intFromString,
    stringCopy,
    verifyNoLeaks,
    stringConcatenateRuntimeFunction,
    stringEqualityRuntimeFunction,
    myFreeRuntimeFunction,
    RuntimeFunctionGenerator,
} from './runtime.js';
import idAppender from '../util/idAppender.js';
import * as Ast from '../ast.js';
import flatten from '../util/list/flatten.js';
import sum from '../util/list/sum.js';
import { builtinFunctions, Type, TypeDeclaration, resolve, typeSize } from '../types.js';
import { isEqual } from 'lodash';
import debug from '../util/debug.js';
import {
    CompiledExpression,
    compileExpression,
    stringLiteralName,
    saveRegistersCode,
    restoreRegistersCode,
    RegisterDescription,
} from '../backend-utils.js';
import { Register, toString as s } from '../register.js';
import { Function, VariableDeclaration, StringLiteralData } from '../api.js';
import { Statement } from './statement.js';
import { parseInstructionsOrDie as ins } from './parser.js';

export type ThreeAddressFunction = {
    instructions: Statement[];
    parameters: VariableDeclaration[];
    spills: number;
    name: string;
};

export type TargetThreeAddressStatement<TargetRegister> = { why: string } & (
    | { kind: 'comment' }
    // Arithmetic
    | { kind: 'move'; from: TargetRegister; to: TargetRegister }
    | { kind: 'loadImmediate'; value: number; destination: TargetRegister }
    | { kind: 'addImmediate'; register: TargetRegister; amount: number }
    | { kind: 'subtract'; lhs: TargetRegister; rhs: TargetRegister; destination: TargetRegister }
    | { kind: 'add'; lhs: TargetRegister; rhs: TargetRegister; destination: TargetRegister }
    | { kind: 'multiply'; lhs: TargetRegister; rhs: TargetRegister; destination: TargetRegister }
    | { kind: 'increment'; register: TargetRegister }
    // Labels
    | { kind: 'label'; name: string }
    | { kind: 'functionLabel'; name: string }
    // Branches
    | { kind: 'goto'; label: string }
    | { kind: 'gotoIfEqual'; lhs: TargetRegister; rhs: TargetRegister; label: string }
    | { kind: 'gotoIfNotEqual'; lhs: TargetRegister; rhs: TargetRegister | number; label: string }
    | { kind: 'gotoIfZero'; register: TargetRegister; label: string }
    | { kind: 'gotoIfGreater'; lhs: TargetRegister; rhs: TargetRegister; label: string }
    // Memory Writes
    | { kind: 'storeGlobal'; from: TargetRegister; to: string }
    | { kind: 'storeMemory'; from: TargetRegister; address: TargetRegister; offset: number }
    | { kind: 'storeMemoryByte'; address: TargetRegister; contents: TargetRegister }
    | { kind: 'storeZeroToMemory'; address: TargetRegister; offset: number }
    // Memory Reads
    | { kind: 'loadGlobal'; from: string; to: TargetRegister }
    | { kind: 'loadMemory'; from: TargetRegister; to: TargetRegister; offset: number }
    | { kind: 'loadMemoryByte'; address: TargetRegister; to: TargetRegister }
    | { kind: 'loadSymbolAddress'; to: TargetRegister; symbolName: string }
    // Function calls
    | { kind: 'syscall' }
    | { kind: 'callByName'; function: string }
    | { kind: 'callByRegister'; function: TargetRegister }
    | { kind: 'returnToCaller' }
    // Stack Management
    | { kind: 'loadStackOffset'; register: TargetRegister; offset: number } // TODO: This should be fused with stackStore probably
    | { kind: 'stackStore'; register: TargetRegister; offset: number }
    | { kind: 'stackLoad'; register: TargetRegister; offset: number }
    | { kind: 'push'; register: TargetRegister }
    | { kind: 'pop'; register: TargetRegister });

export type GlobalInfo = { newName: string; originalDeclaration: VariableDeclaration };

export type BackendOptions = {
    ast: Ast.Ast;
    destination: Register;
    globalNameMap: { [key: string]: GlobalInfo };
    stringLiterals: StringLiteralData[];
    variablesInScope: { [key: string]: Register };
    makeTemporary: (name: string) => Register;
    makeLabel: (name: string) => string;
    types: TypeDeclaration[];
    targetInfo: TargetInfo;
};

export type TargetInfo = {
    bytesInWord: number;
    cleanupCode: Statement[];
    // These functions tend to have platform specific implementations. Put your platforms implementation here.
    mallocImpl: ThreeAddressFunction;
    printImpl: ThreeAddressFunction;
    readIntImpl: ThreeAddressFunction;
};

const memberOffset = (type: Type, memberName: string, targetInfo: TargetInfo): number => {
    if (type.kind != 'Product') throw debug('need a product here');
    const result = type.members.findIndex(m => m.name == memberName);
    if (result < 0) throw debug('coudnt find member');
    return result * targetInfo.bytesInWord;
};

export const astToThreeAddressCode = (input: BackendOptions): CompiledExpression<Statement> => {
    const {
        ast,
        variablesInScope,
        destination,
        globalNameMap,
        stringLiterals,
        makeTemporary,
        makeLabel,
        types,
        targetInfo,
    } = input;
    const recurse = newInput => astToThreeAddressCode({ ...input, ...newInput });
    switch (ast.kind) {
        case 'number':
            return compileExpression<Statement>([], ([]) =>
                ins(`${s(destination)} = ${ast.value}; Load number literal`)
            );
        case 'booleanLiteral':
            return compileExpression<Statement>([], ([]) =>
                ins(`${s(destination)} = ${ast.value ? 1 : 0}; Load boolean literal`)
            );
        case 'stringLiteral': {
            const stringLiteralData = stringLiterals.find(({ value }) => value == ast.value);
            if (!stringLiteralData) throw debug('todo');
            return compileExpression<Statement>([], ([]) =>
                ins(`${s(destination)} = &${stringLiteralName(stringLiteralData)}; Load string literal address`)
            );
        }
        case 'functionLiteral':
            return compileExpression<Statement>([], ([]) =>
                ins(`${s(destination)} = &${ast.deanonymizedName}; Load function into register`)
            );
        case 'returnStatement':
            const result = makeTemporary('result');
            const subExpression = recurse({
                ast: ast.expression,
                destination: result,
            });
            return compileExpression<Statement>([subExpression], ([e1]) => [
                ...e1,
                ...ins(`$result = ${s(result)}; Return previous expression`),
            ]);
        case 'subtraction': {
            const lhs = makeTemporary('addition_lhs');
            const rhs = makeTemporary('addition_rhs');
            const computeLhs = recurse({ ast: ast.lhs, destination: lhs });
            const computeRhs = recurse({ ast: ast.rhs, destination: rhs });
            return compileExpression<Statement>([computeLhs, computeRhs], ([storeLeft, storeRight]) => [
                ...storeLeft,
                ...storeRight,
                ...ins(`${s(destination)} = ${s(lhs)} - ${s(rhs)}; Evaluate subtraction`),
            ]);
        }
        case 'addition': {
            const lhs = makeTemporary('addition_lhs');
            const rhs = makeTemporary('addition_rhs');
            const computeLhs = recurse({ ast: ast.lhs, destination: lhs });
            const computeRhs = recurse({ ast: ast.rhs, destination: rhs });
            return compileExpression<Statement>([computeLhs, computeRhs], ([storeLeft, storeRight]) => [
                ...storeLeft,
                ...storeRight,
                ...ins(`${s(destination)} = ${s(lhs)} + ${s(rhs)}; Evaluate addition`),
            ]);
        }
        case 'ternary': {
            const condition = makeTemporary('ternary_condition');
            const falseBranchLabel = makeLabel('falseBranch');
            const endOfTernaryLabel = makeLabel('endOfTernary');
            const computeCondition = recurse({ ast: ast.condition, destination: condition });
            const ifTrueExpression = recurse({ ast: ast.ifTrue });
            const ifFalseExpression = recurse({ ast: ast.ifFalse });
            return compileExpression<Statement>(
                [computeCondition, ifTrueExpression, ifFalseExpression],
                ([e1, e2, e3]) => [
                    ...e1,
                    {
                        kind: 'gotoIfZero',
                        register: condition,
                        label: falseBranchLabel,
                        why: 'Go to false branch if zero',
                    },
                    ...e2,
                    ...ins(`
                        goto ${endOfTernaryLabel}; Jump to end of ternary
                    ${falseBranchLabel}:; False branch begin
                    `),
                    ...e3,
                    { kind: 'label', name: endOfTernaryLabel, why: 'End of ternary label' },
                ]
            );
        }
        case 'callExpression': {
            const argumentRegisters: Register[] = [];
            const argumentComputers: CompiledExpression<Statement>[] = [];
            ast.arguments.map((argument, index) => {
                const argumentRegister = makeTemporary(`argument${index}`);
                const argumentComputer = recurse({ ast: argument, destination: argumentRegister });
                argumentComputer.prepare.unshift({ kind: 'empty', why: `Put argument ${index} in register` });
                argumentRegisters.push(argumentRegister);
                argumentComputers.push(argumentComputer);
            });

            const functionName = ast.name;
            let callInstructions: Statement[] = [];
            if (builtinFunctions.map(b => b.name).includes(functionName)) {
                const functionPointer = makeTemporary('function_pointer');
                callInstructions = [
                    {
                        kind: 'loadSymbolAddress',
                        symbolName: functionName,
                        to: functionPointer,
                        why: 'Load runtime function',
                    },
                    {
                        kind: 'callByRegister',
                        function: functionPointer,
                        arguments: argumentRegisters,
                        why: 'Call runtime function',
                    },
                ];
            } else if (functionName in globalNameMap) {
                const functionPointer = makeTemporary('function_pointer');
                callInstructions = [
                    {
                        kind: 'loadGlobal',
                        from: globalNameMap[functionName].newName,
                        to: functionPointer,
                        why: 'Load global function pointer',
                    },
                    {
                        kind: 'callByRegister',
                        function: functionPointer,
                        arguments: argumentRegisters,
                        why: 'Call global function',
                    },
                ];
            } else if (functionName in variablesInScope) {
                callInstructions = [
                    {
                        kind: 'callByRegister',
                        function: variablesInScope[functionName],
                        arguments: argumentRegisters,
                        why: 'Call register function',
                    },
                ];
            } else {
                debug('todo');
            }

<<<<<<< HEAD
            const computeArgumentsMips = ast.arguments.map((argument, index) => {
                let register: Register;
                switch (index) {
                    case 0:
                        register = { argIndex: 0 };
                        break;
                    case 1:
                        register = { argIndex: 1 };
                        break;
                    case 2:
                        register = { argIndex: 2 };
                        break;
                    default:
                        throw debug('todo');
                }
                return recurse({
                    ast: argument,
                    destination: register,
                });
            });

            const argumentComputerToMips = (argumentComputer, index) => [
                { kind: 'empty', why: `Put argument ${index} in register` },
                ...argumentComputer,
            ];

            return compileExpression<Statement>(computeArgumentsMips, argumentComputers => [
                ...flatten(argumentComputers.map(argumentComputerToMips)),
=======
            return compileExpression<Statement>(argumentComputers, argComputers => [
                ...flatten(argComputers),
>>>>>>> 3a13bdee
                { kind: 'empty', why: `call ${functionName}` },
                ...callInstructions,
                {
                    kind: 'move',
                    to: destination,
                    from: 'result',
                    why: 'Move result from result into destination',
                },
            ]);
        }
        case 'equality': {
            if (ast.type.kind == 'String') {
                // Put left in s0 and right in s1 for passing to string equality function
<<<<<<< HEAD
                const storeLeftInstructions = recurse({
                    ast: ast.lhs,
                    destination: { argIndex: 0 },
                });
                const storeRightInstructions = recurse({
                    ast: ast.rhs,
                    destination: { argIndex: 1 },
                });
=======
                const lhsArg = makeTemporary('lhs');
                const storeLeftInstructions = recurse({ ast: ast.lhs, destination: lhsArg });
                const rhsArg = makeTemporary('rhs');
                const storeRightInstructions = recurse({ ast: ast.rhs, destination: rhsArg });
>>>>>>> 3a13bdee
                return compileExpression<Statement>([storeLeftInstructions, storeRightInstructions], ([e1, e2]) => [
                    ...e1,
                    ...e2,
                    {
                        kind: 'callByName',
                        function: 'stringEquality',
                        arguments: [lhsArg, rhsArg],
                        why: 'Call stringEquality',
                    },
                    {
                        kind: 'move',
                        from: 'result',
                        to: destination,
                        why: 'Return value in result to destination',
                    },
                ]);
            } else {
                const lhs = makeTemporary('equality_lhs');
                const rhs = makeTemporary('equality_rhs');
                const storeLeftInstructions = recurse({ ast: ast.lhs, destination: lhs });
                const storeRightInstructions = recurse({ ast: ast.rhs, destination: rhs });

                const equalLabel = makeLabel('equal');
                const endOfConditionLabel = makeLabel('endOfCondition');

                return compileExpression<Statement>(
                    [storeLeftInstructions, storeRightInstructions],
                    ([storeLeft, storeRight]) => [
                        ...storeLeft,
                        ...storeRight,
                        { kind: 'gotoIfEqual', lhs, rhs, label: equalLabel, why: 'Goto set 1 if equal' },
                        { kind: 'loadImmediate', value: 0, destination, why: 'Not equal, set 0' },
                        { kind: 'goto', label: endOfConditionLabel, why: 'And goto exit' },
                        { kind: 'label', name: equalLabel, why: 'Sides are equal' },
                        { kind: 'loadImmediate', value: 1, destination, why: 'Set 1' },
                        { kind: 'label', name: endOfConditionLabel, why: 'End of condition' },
                    ]
                );
            }
        }
        case 'typedDeclarationAssignment': {
            const lhs: string = ast.destination;
            if (lhs in globalNameMap) {
                const rhs = makeTemporary('assignment_rhs');
                const computeRhs = recurse({
                    ast: ast.expression,
                    destination: rhs,
                });
                const lhsInfo = globalNameMap[lhs];
                const lhsType = lhsInfo.originalDeclaration.type;
                switch (lhsType.kind) {
                    case 'Function':
                    case 'Integer':
                        return compileExpression<Statement>([computeRhs], ([e1]) => [
                            ...e1,
                            {
                                kind: 'storeGlobal',
                                from: rhs,
                                to: lhsInfo.newName,
                                why: `Put ${lhsType.kind} into global`,
                            },
                        ]);
                    case 'String':
                        return compileExpression<Statement>([computeRhs], ([e1]) => [
                            ...e1,
                            ...ins(`
                                length(${s(rhs)}); Get string length
                                $result++; Add one for null terminator
                                my_malloc($result); Allocate that much space
                                string_copy(${s(rhs)}, $result); Copy string into allocated space
                                *${lhsInfo.newName} = $result; Store into global
                            `),
                        ]);
                    case 'Product':
                        const lhsAddress = makeTemporary('lhsAddress');
                        const copyStructInstructions: Statement[] = [
                            {
                                kind: 'loadSymbolAddress',
                                to: lhsAddress,
                                symbolName: lhsInfo.newName,
                                why: 'Get address of global struct so we can write to it',
                            },
                            ...flatten(
                                lhsType.members.map((m, i) => {
                                    const offset = i * targetInfo.bytesInWord; // TODO: Should add up sizes of preceeding members
                                    const memberTemporary = makeTemporary('member');
                                    return [
                                        {
                                            kind: 'loadMemory' as 'loadMemory',
                                            from: rhs,
                                            to: memberTemporary,
                                            offset,
                                            why: `load member from rhs ${m.name}`,
                                        },
                                        {
                                            kind: 'storeMemory' as 'storeMemory',
                                            from: memberTemporary,
                                            address: lhsAddress,
                                            offset,
                                            why: `store member to lhs ${m.name}`,
                                        },
                                    ];
                                })
                            ),
                        ];
                        return compileExpression<Statement>([computeRhs], ([e1]) => [
                            ...e1,
                            {
                                kind: 'stackAllocateAndStorePointer',
                                bytes: typeSize(targetInfo, ast.type, types),
                                register: destination,
                                why: 'make stack space for lhs',
                            },
                            ...copyStructInstructions,
                        ]);
                    case 'List':
                        const remainingCount = makeTemporary('remainingCount');
                        const copyLoop = makeLabel('copyLoop');
                        const targetAddress = makeTemporary('targetAddress');
                        const itemSize = makeTemporary('itemSize');
                        const sourceAddress = makeTemporary('sourceAddress');
                        const temp = makeTemporary('temp');
                        return compileExpression<Statement>([computeRhs], ([e1]) => [
                            ...e1,
                            ...ins(`
                                ${s(remainingCount)} = *(${s(rhs)} + 0); Get length of list
                                ${s(sourceAddress)} = ${s(rhs)}; Local copy of source data pointer
                                ${s(itemSize)} = ${targetInfo.bytesInWord}; For multiplying
                                ${s(remainingCount)} = ${s(remainingCount)} * ${s(itemSize)}; Count = count * size
                                ${s(remainingCount)} += ${targetInfo.bytesInWord}; Add place to store length of list
                                $arg1 = ${s(remainingCount)}; Prepare to malloc
                                my_malloc(); Malloc
                                ${s(destination)} = $result; Destination pointer
                                ${s(targetAddress)} = ${s(destination)}; Local copy of dest data pointer
                            ${copyLoop}:; Copy loop
                                ${s(temp)} = *(${s(sourceAddress)} + 0); Copy a byte
                                *(${s(targetAddress)} + 0) = ${s(temp)}; Finish copy
                                ${s(remainingCount)} += ${-targetInfo.bytesInWord}; Bump pointers
                                ${s(sourceAddress)} += ${targetInfo.bytesInWord}; Bump pointers
                                ${s(targetAddress)} += ${targetInfo.bytesInWord}; Bump pointers
                                goto ${copyLoop} if ${s(remainingCount)} != 0; Not done
                                *${lhsInfo.newName} = ${s(destination)}; Store global. TODO: really????
                            `),
                        ]);
                    default:
                        const unhandled = lhsInfo.originalDeclaration.type.kind;
                        throw debug(`${unhandled} unhandled in typedDeclarationAssignment`);
                }
            } else if (lhs in variablesInScope) {
                return recurse({
                    ast: ast.expression,
                    destination: variablesInScope[lhs],
                });
            } else {
                throw debug('Declared variable was neither global nor local');
            }
        }
        case 'reassignment': {
            const lhs: string = ast.destination;
            if (lhs in globalNameMap) {
                const reassignmentRhs = makeTemporary('reassignment_rhs');
                const rhs: CompiledExpression<Statement> = recurse({
                    ast: ast.expression,
                    destination: reassignmentRhs,
                });
                const declaration = globalNameMap[lhs];
                switch (declaration.originalDeclaration.type.kind) {
                    case 'Function':
                    case 'Integer':
                        return compileExpression<Statement>([rhs], ([e1]) => [
                            ...e1,
                            {
                                kind: 'storeGlobal',
                                from: reassignmentRhs,
                                to: declaration.newName,
                                why: 'Store into global',
                            },
                        ]);
                    case 'String':
                        const oldData = makeTemporary('old_data');
                        const prepAndCleanup = {
                            prepare: [
                                {
                                    kind: 'loadGlobal' as 'loadGlobal',
                                    to: oldData,
                                    from: declaration.newName,
                                    why: 'Save global for freeing after assignment',
                                },
                            ],
                            execute: [],
                            cleanup: [
                                {
<<<<<<< HEAD
                                    kind: 'move',
                                    from: oldData,
                                    to: { argIndex: 0 },
                                    why: 'Move global to argument 1 of free',
                                },
                                {
                                    kind: 'callByName',
=======
                                    kind: 'callByName' as 'callByName',
>>>>>>> 3a13bdee
                                    function: 'my_free',
                                    arguments: [oldData],
                                    why: 'Free string that is no longer accessible',
                                },
                            ],
                        };
                        return compileExpression<Statement>([rhs, prepAndCleanup], ([e1, _]) => [
                            ...e1,
                            {
<<<<<<< HEAD
                                kind: 'move',
                                from: reassignmentRhs,
                                to: { argIndex: 0 },
                                why: 'Move from temporary to argument 1',
=======
                                kind: 'callByName',
                                function: 'length',
                                arguments: [reassignmentRhs],
                                why: 'Get length of new string',
>>>>>>> 3a13bdee
                            },
                            {
<<<<<<< HEAD
                                kind: 'move',
                                from: 'result',
                                to: { argIndex: 0 },
                                why: 'Move length of new string to argument of malloc',
=======
                                kind: 'callByName',
                                function: 'my_malloc',
                                arguments: ['result'],
                                why: 'Allocate space for new string',
>>>>>>> 3a13bdee
                            },
                            {
                                kind: 'storeGlobal',
                                from: 'result',
                                to: declaration.newName,
                                why: 'Store location of allocated memory to global',
                            },
                            {
<<<<<<< HEAD
                                kind: 'move',
                                from: 'result',
                                to: { argIndex: 1 },
                                why: 'Move output pointer to argument 2 of string_copy',
                            },
                            {
                                kind: 'move',
                                from: reassignmentRhs,
                                to: { argIndex: 0 },
                                why: 'move destination to argument 1 of string_copy',
=======
                                kind: 'callByName',
                                function: 'string_copy',
                                arguments: [reassignmentRhs, 'result'],
                                why: 'Copy new string to destination',
>>>>>>> 3a13bdee
                            },
                        ]);
                    default:
                        throw debug('todo');
                }
            } else if (lhs in variablesInScope) {
                return recurse({
                    ast: ast.expression,
                    destination: variablesInScope[lhs],
                });
            } else {
                throw debug('Reassigned variable was neither global nor local');
            }
        }
        case 'concatenation': {
            const leftSideDestination = makeTemporary('concat_lhs');
            const rightSideDestination = makeTemporary('concat_rhs');
            const newStringLengthTemporary = makeTemporary('concat_result_length');
            const mallocResultTemporary = makeTemporary('concat_destination_storage');

            const storeLeftInstructions = recurse({
                ast: ast.lhs,
                destination: leftSideDestination,
            });
            const storeRightInstructions = recurse({
                ast: ast.rhs,
                destination: rightSideDestination,
            });
            const cleanup: CompiledExpression<Statement> = {
                prepare: [],
                execute: [],
                cleanup: [
                    // TODO: maybe not valid? This destination may have been reused for something else by the time we get to cleanup
                    {
<<<<<<< HEAD
                        kind: 'move',
                        from: mallocResultTemporary,
                        to: { argIndex: 0 },
                        why: 'Move pointer to new string to argument1',
=======
                        kind: 'callByName',
                        function: 'my_free',
                        arguments: [mallocResultTemporary],
                        why: 'Freeing temporary from concat',
>>>>>>> 3a13bdee
                    },
                ],
            };
            return compileExpression<Statement>(
                [storeLeftInstructions, storeRightInstructions, cleanup],
                ([e1, e2, _]) => [
                    {
                        kind: 'loadImmediate',
                        value: 1,
                        destination: newStringLengthTemporary,
                        why: 'Create a temporary to store new string length. Start with 1 for null terminator.',
                    },
                    ...e1,
                    ...e2,
                    {
<<<<<<< HEAD
                        kind: 'move',
                        from: leftSideDestination,
                        to: { argIndex: 0 },
                        why: 'Move lhs to argument1',
=======
                        kind: 'callByName',
                        function: 'length',
                        arguments: [leftSideDestination],
                        why: 'Compute the length of lhs',
>>>>>>> 3a13bdee
                    },
                    {
                        kind: 'add',
                        lhs: 'result',
                        rhs: newStringLengthTemporary,
                        destination: newStringLengthTemporary,
                        why: 'add lhs length to length temporary',
                    },
                    {
<<<<<<< HEAD
                        kind: 'move',
                        from: rightSideDestination,
                        to: { argIndex: 0 },
                        why: 'Move rhs to argument1',
=======
                        kind: 'callByName',
                        function: 'length',
                        arguments: [rightSideDestination],
                        why: 'Compute the length of lhs',
>>>>>>> 3a13bdee
                    },
                    {
                        kind: 'add',
                        lhs: 'result',
                        rhs: newStringLengthTemporary,
                        destination: newStringLengthTemporary,
                        why: 'add rhs length to length temporary',
                    },
                    {
<<<<<<< HEAD
                        kind: 'move',
                        from: newStringLengthTemporary,
                        to: { argIndex: 0 },
                        why: 'Move new string length to argument1',
=======
                        kind: 'callByName',
                        function: 'my_malloc',
                        arguments: [newStringLengthTemporary],
                        why: 'Malloc that much space',
>>>>>>> 3a13bdee
                    },
                    {
                        kind: 'move',
                        from: 'result',
                        to: mallocResultTemporary,
<<<<<<< HEAD
                        why: 'Move malloc result to temporary',
                    },
                    {
                        kind: 'move',
                        from: leftSideDestination,
                        to: { argIndex: 0 },
                        why: 'Move lhs to argument1',
                    },
                    {
                        kind: 'move',
                        from: rightSideDestination,
                        to: { argIndex: 1 },
                        why: 'Move rhs to argument2',
                    },
                    {
                        kind: 'move',
                        from: mallocResultTemporary,
                        to: { argIndex: 2 },
                        why: 'Move destintion to argument3',
=======
                        why: 'Move malloc result to temporaryg',
>>>>>>> 3a13bdee
                    },
                    {
                        kind: 'callByName',
                        function: 'string_concatenate',
                        arguments: [leftSideDestination, rightSideDestination, mallocResultTemporary],
                        why: 'Concatenate the strings and write to malloced space',
                    },
                    {
                        kind: 'move',
                        from: mallocResultTemporary,
                        to: destination,
                        why: 'Move new string pointer to final destination',
                    },
                ]
            );
        }
        case 'identifier': {
            // TODO: Better handle identifiers here. Also just better storage/scope chains?
            const identifierName = ast.value;
            if (identifierName in globalNameMap) {
                const info = globalNameMap[identifierName];
                if (info.originalDeclaration.type.kind == 'Product') {
                    return compileExpression<Statement>([], ([]) => [
                        {
                            kind: 'loadSymbolAddress',
                            to: destination,
                            symbolName: info.newName,
                            why: `Load address of global non-scalar ${identifierName}`,
                        },
                    ]);
                } else {
                    return compileExpression<Statement>([], ([]) => [
                        {
                            kind: 'loadGlobal',
                            to: destination,
                            from: info.newName,
                            why: `Load ${identifierName} from global into register`,
                        },
                    ]);
                }
            }
            const identifierRegister = variablesInScope[identifierName];
            return compileExpression<Statement>([], ([]) => [
                {
                    kind: 'move',
                    from: identifierRegister,
                    to: destination,
                    why: `Move from ${identifierName} into destination`,
                },
            ]);
        }
        case 'product': {
            const leftSideDestination = makeTemporary('product_lhs');
            const rightSideDestination = makeTemporary('product_rhs');

            const storeLeftInstructions = recurse({
                ast: ast.lhs,
                destination: leftSideDestination,
            });
            const storeRightInstructions = recurse({
                ast: ast.rhs,
                destination: rightSideDestination,
            });
            return compileExpression<Statement>(
                [storeLeftInstructions, storeRightInstructions],
                ([storeLeft, storeRight]) => [
                    ...storeLeft,
                    ...storeRight,
                    {
                        kind: 'multiply',
                        lhs: leftSideDestination,
                        rhs: rightSideDestination,
                        destination,
                        why: 'Evaluate product',
                    },
                ]
            );
        }
        case 'objectLiteral': {
            const createObjectMembers: CompiledExpression<Statement>[] = ast.members.map((m, index) => {
                const memberTemporary = makeTemporary(`member_${m.name}`);
                return compileExpression(
                    [recurse({ ast: m.expression, destination: memberTemporary })],
                    ([storeMemberInstructions]) => [
                        ...storeMemberInstructions,
                        {
                            kind: 'storeMemory' as 'storeMemory',
                            from: memberTemporary,
                            address: destination,
                            offset: index * targetInfo.bytesInWord, // TODO: proper alignment and offsets
                            why: `object literal member ${m.name}`,
                        },
                    ]
                );
            });
            return compileExpression<Statement>(createObjectMembers, members => [
                {
                    kind: 'stackAllocateAndStorePointer',
                    bytes: typeSize(targetInfo, ast.type, types),
                    register: destination,
                    why: 'Make space for object literal',
                },
                ...flatten(members),
            ]);
        }
        case 'listLiteral': {
            const bytesToAllocate = makeTemporary('bytesToAllocate');
            const dataPointer = makeTemporary('dataPointer');
            const listLength = makeTemporary('listLength');
            const createItems: CompiledExpression<Statement>[] = ast.items.map((m, index) => {
                const itemTemporary = makeTemporary(`item_${index}`);
                return compileExpression(
                    [recurse({ ast: m, destination: itemTemporary })],
                    ([makeItemInstructions]) => [
                        ...makeItemInstructions,
                        {
                            kind: 'storeMemory' as 'storeMemory',
                            from: itemTemporary,
                            address: dataPointer,
                            //  Plus 1 because we leave one word for list length. TODO: proper alignment for lists of larger-than-word types.
                            offset: (index + 1) * targetInfo.bytesInWord,
                            why: 'Store this item in the list',
                        },
                    ]
                );
            });
            const prepAndCleanup: CompiledExpression<Statement> = {
                prepare: [
                    {
                        kind: 'loadImmediate' as 'loadImmediate',
                        value: ast.items.length * typeSize(targetInfo, ast.type, types),
<<<<<<< HEAD
                        destination: { argIndex: 0 },
=======
                        destination: bytesToAllocate,
>>>>>>> 3a13bdee
                        why: 'num bytes for list',
                    },
                    {
                        kind: 'addImmediate',
<<<<<<< HEAD
                        register: { argIndex: 0 },
=======
                        register: bytesToAllocate,
>>>>>>> 3a13bdee
                        amount: targetInfo.bytesInWord,
                        why: 'add room for length',
                    },
                    {
                        kind: 'callByName',
                        function: 'my_malloc',
                        arguments: [bytesToAllocate],
                        why: 'Allocate that much space',
                    },
                    { kind: 'move', from: 'result', to: dataPointer, why: 'save memory for pointer' },
                    { kind: 'loadImmediate', value: ast.items.length, destination: listLength, why: 'store size' },
                    { kind: 'storeMemory', from: listLength, address: dataPointer, offset: 0, why: 'save list length' },
                    { kind: 'move', from: dataPointer, to: destination, why: 'save memory for pointer' },
                ],
                execute: [],
                cleanup: [
<<<<<<< HEAD
                    {
                        kind: 'move',
                        from: dataPointer,
                        to: { argIndex: 0 },
                        why: 'prepare to free temp list',
                    },
                    { kind: 'callByName', function: 'my_free', why: 'free temporary list' },
=======
                    { kind: 'callByName', function: 'my_free', arguments: [dataPointer], why: 'free temporary list' },
>>>>>>> 3a13bdee
                ],
            };
            return compileExpression<Statement>([prepAndCleanup, ...createItems], ([allocate, create]) => [
                ...allocate,
                ...create,
            ]);
        }
        case 'memberAccess': {
            const lhs = makeTemporary('object_to_access');
            const lhsInstructions = recurse({ ast: ast.lhs, destination: lhs });
            let type = ast.lhsType;
            if (type.kind == 'NameRef') {
                const resolvedType = resolve(type, types);
                if (resolvedType) {
                    type = resolvedType;
                } else {
                    throw debug('invalid nameref');
                }
            }
            return compileExpression<Statement>([lhsInstructions], ([makeLhs]) => [
                ...makeLhs,
                {
                    kind: 'loadMemory',
                    from: lhs,
                    to: destination,
                    offset: memberOffset(type, ast.rhs, targetInfo),
                    why: 'Read the memory',
                },
            ]);
        }
        case 'indexAccess': {
            const index = makeTemporary('index');
            const indexInstructions = recurse({ ast: ast.index, destination: index });
            const accessed = makeTemporary('accessed');
            const accessedInstructions = recurse({ ast: ast.accessed, destination: accessed });
            const listLength = makeTemporary('length');
            const outOfRange = makeLabel('outOfRange');
            const itemAddress = makeTemporary('itemAddress');
            return compileExpression<Statement>(
                [indexInstructions, accessedInstructions],
                ([makeIndex, makeAccess]) => [
                    ...makeIndex,
                    ...makeAccess,
                    {
                        kind: 'loadMemory',
                        from: accessed,
                        to: listLength,
                        offset: 0,
                        why: 'get the length of the list',
                    },
                    { kind: 'gotoIfGreater', label: outOfRange, lhs: index, rhs: listLength, why: 'check OOB' },
                    { kind: 'add', destination: itemAddress, lhs: index, rhs: accessed, why: 'get address of item' },
                    {
                        kind: 'loadMemory',
                        from: itemAddress,
                        to: destination,
                        offset: targetInfo.bytesInWord,
                        why: 'add one word to adjust for length',
                    },
                    { kind: 'label', name: outOfRange, why: 'lol' },
                    // TODO: exit on out of range
                ]
            );
        }
        case 'typeDeclaration':
            return compileExpression([], ([]) => []);
        default:
            throw debug(`${(ast as any).kind} unhandled in astToThreeAddressCode`);
    }
};

export const constructFunction = (
    f: Function,
    globalNameMap,
    stringLiterals,
    makeLabel,
    makeTemporary,
    types: TypeDeclaration[],
    targetInfo: TargetInfo
): ThreeAddressFunction => {
    if (f.parameters.length > 3) throw debug('todo'); // Don't want to deal with this yet.
    const variablesInScope: { [key: string]: Register } = {};
    f.parameters.forEach((parameter, index) => {
        variablesInScope[parameter.name] = { argIndex: index };
    });

    f.statements.forEach(statement => {
        if (statement.kind === 'typedDeclarationAssignment') {
            variablesInScope[statement.destination] = makeTemporary(`local_${statement.destination}`);
        }
    });

    const functionCode = flatten(
        f.statements.map(statement => {
            const compiledProgram = astToThreeAddressCode({
                ast: statement,
                variablesInScope,
                destination: 'result', // TOOD: wtf is result doing here?
                globalNameMap,
                stringLiterals,
                makeTemporary,
                makeLabel,
                types,
                targetInfo,
            });
            const freeLocals = f.variables
                // TODO: Make a better memory model for frees.
                .filter(v => v.type.kind == 'String')
                .map(v => {
                    const variable: Register = variablesInScope[v.name];
                    return [
                        { kind: 'move', from: variable, to: { argIndex: 0 } },
                        { kind: 'callByName', function: 'my_free', why: 'Free Stack String at end of scope' },
                    ];
                });

            return [
                ...compiledProgram.prepare,
                ...compiledProgram.execute,
                ...compiledProgram.cleanup,
                // ...flatten(freeLocals), // TODO: Freeing locals should be necessary...
            ];
        })
    );
    return { name: f.name, instructions: functionCode, spills: 0, parameters: f.parameters };
};

export const threeAddressCodeToTarget = <TargetRegister>(
    tas: Statement,
    stackOffset: number,
    syscallNumbers,
    registerTypes: RegisterDescription<TargetRegister>,
    getRegister: (r: Register) => TargetRegister,
    registersClobberedBySyscall: TargetRegister[] // TDDO: accept a backend info?
): TargetThreeAddressStatement<TargetRegister>[] => {
    switch (tas.kind) {
        case 'empty':
            return [];
        case 'functionLabel':
        case 'returnToCaller':
        case 'goto':
        case 'label':
            return [tas];
        case 'syscallWithResult':
        case 'syscallWithoutResult':
            // TOOD: DRY with syscall impl in mips
            // TODO: find a way to make this less opaque to register allocation so less spilling is necessary
            if (tas.arguments.length > registerTypes.syscallArgument.length)
                throw debug(`this backend only supports ${registerTypes.syscallArgument.length} syscall args`);

            // We need to save some registers that the kernel is allowed to clobber during syscalls, ...
            const registersToSave: TargetRegister[] = [];

            // ... spcifically the place where the syscall stores the result ...
            if ('destination' in tas && getRegister(tas.destination) != registerTypes.syscallSelectAndResult) {
                registersToSave.push(registerTypes.syscallSelectAndResult);
            }

            // ... the registers used for arguments to the syscall ...
            tas.arguments.forEach((_, index) => {
                const argRegister = registerTypes.syscallArgument[index];
                if ('destination' in tas && getRegister(tas.destination) == argRegister) {
                    return;
                }
                registersToSave.push(argRegister);
            });

            // ... any any explicitly clobberable registers.
            registersClobberedBySyscall.forEach(r => {
                registersToSave.push(r);
            });

            // TODO: Allow a "replacements" feature, to convert complex/unsupported RTL instructions into supported ones
            const syscallNumber = syscallNumbers[tas.name];
            if (syscallNumber === undefined) debug(`missing syscall number for (${tas.name})`);
            const result: TargetThreeAddressStatement<TargetRegister>[] = [
                ...registersToSave.map(r => ({
                    kind: 'push' as 'push',
                    register: r,
                    why: 'save registers',
                })),
                ...tas.arguments.map((arg, index) =>
                    typeof arg == 'number'
                        ? {
                              kind: 'loadImmediate' as 'loadImmediate',
                              value: arg,
                              destination: registerTypes.syscallArgument[index],
                              why: 'syscallArg = immediate',
                          }
                        : {
                              kind: 'move' as 'move',
                              from: getRegister(arg),
                              to: registerTypes.syscallArgument[index],
                              why: 'syscallArg = register',
                          }
                ),
                {
                    kind: 'loadImmediate',
                    value: syscallNumber,
                    destination: registerTypes.syscallSelectAndResult,
                    why: `syscall select (${tas.name})`,
                },
                { kind: 'syscall', why: 'syscall' },
                ...('destination' in tas
                    ? ([
                          {
                              kind: 'move',
                              from: registerTypes.syscallSelectAndResult,
                              to: getRegister(tas.destination),
                              why: 'destination = syscallResult',
                          },
                      ] as TargetThreeAddressStatement<TargetRegister>[])
                    : []),
                ...registersToSave
                    .reverse()
                    .map(r => ({ kind: 'pop' as 'pop', register: r, why: 'restore registers' })),
            ];
            return result;
        case 'move':
            return [{ ...tas, to: getRegister(tas.to), from: getRegister(tas.from) }];
        case 'loadImmediate':
            return [{ ...tas, destination: getRegister(tas.destination) }];
        case 'add':
        case 'subtract':
        case 'multiply': {
            return [
                {
                    ...tas,
                    lhs: getRegister(tas.lhs),
                    rhs: getRegister(tas.rhs),
                    destination: getRegister(tas.destination),
                },
            ];
        }
        case 'addImmediate':
        case 'increment':
        case 'gotoIfZero':
            return [{ ...tas, register: getRegister(tas.register) }];
        case 'gotoIfNotEqual':
            if (typeof tas.rhs == 'number') {
                return [{ ...tas, lhs: getRegister(tas.lhs), rhs: tas.rhs }];
            }
            return [{ ...tas, lhs: getRegister(tas.lhs), rhs: getRegister(tas.rhs) }];
        case 'gotoIfEqual':
        case 'gotoIfGreater':
            return [{ ...tas, lhs: getRegister(tas.lhs), rhs: getRegister(tas.rhs) }];
        case 'loadSymbolAddress':
        case 'loadGlobal':
            return [{ ...tas, to: getRegister(tas.to) }];
        case 'storeGlobal':
            return [{ ...tas, from: getRegister(tas.from) }];
        case 'loadMemory':
            return [{ ...tas, to: getRegister(tas.to), from: getRegister(tas.from) }];
        case 'loadMemoryByte':
            return [{ ...tas, to: getRegister(tas.to), address: getRegister(tas.address) }];
        case 'storeMemory':
            return [{ ...tas, from: getRegister(tas.from), address: getRegister(tas.address) }];
        case 'storeZeroToMemory':
            return [{ ...tas, address: getRegister(tas.address) }];
        case 'storeMemoryByte':
            return [{ ...tas, address: getRegister(tas.address), contents: getRegister(tas.contents) }];
        case 'callByName': {
            // Add moves to get all the arguments into place
            // TODO: Add some type check to ensure we have the right number of arguments
            // TODO: Compress with callByRegister
            const moveArgsIntoPlace: TargetThreeAddressStatement<TargetRegister>[] = tas.arguments.map(
                (register, index) => {
                    if (typeof register == 'number') {
                        return {
                            kind: 'loadImmediate',
                            value: register,
                            destination: registerTypes.functionArgument[index],
                            why: 'Rearrange Args',
                        };
                    } else {
                        return {
                            kind: 'move',
                            from: getRegister(register),
                            to: registerTypes.functionArgument[index],
                            why: 'Rearrange Args',
                        };
                    }
                }
            );
            return [...moveArgsIntoPlace, tas];
        }
        case 'callByRegister': {
            // Add moves to get all the arguments into place
            // TODO: Add some type check to ensure we have the right number of arguments
            const moveArgsIntoPlace: TargetThreeAddressStatement<TargetRegister>[] = tas.arguments.map(
                (register, index) => {
                    if (typeof register == 'number') {
                        return {
                            kind: 'loadImmediate',
                            value: register,
                            destination: registerTypes.functionArgument[index],
                            why: 'Rearrange Args',
                        };
                    } else {
                        return {
                            kind: 'move',
                            from: getRegister(register),
                            to: registerTypes.functionArgument[index],
                            why: 'Rearrange Args',
                        };
                    }
                }
            );
            return [...moveArgsIntoPlace, { ...tas, function: getRegister(tas.function) }];
        }
        case 'stackAllocateAndStorePointer':
            return [
                {
                    kind: 'loadStackOffset',
                    register: getRegister(tas.register),
                    offset: stackOffset + tas.bytes,
                    why: tas.why,
                },
            ];
        case 'spill': {
            return [
                {
                    kind: 'stackStore',
                    register: getRegister(tas.register),
                    offset: stackOffset + tas.offset,
                    why: tas.why,
                },
            ];
        }
        case 'unspill': {
            if (Number.isNaN(stackOffset + tas.offset)) debug('nan!');
            return [
                {
                    kind: 'stackLoad',
                    register: getRegister(tas.register),
                    offset: stackOffset + tas.offset,
                    why: tas.why,
                },
            ];
        }
        default:
            throw debug(`${(tas as any).kind} unhandled in threeAddressCodeToTarget`);
    }
};

export type ThreeAddressProgram = {
    globals: { [key: string]: { mangledName: string; bytes: number } };
    functions: ThreeAddressFunction[];
    main: Statement[] | undefined;
    stringLiterals: StringLiteralData[];
};

export type MakeAllFunctionsInput = {
    backendInputs;
    targetInfo: TargetInfo;
};

export const makeTargetProgram = ({ backendInputs, targetInfo }: MakeAllFunctionsInput): ThreeAddressProgram => {
    const { types, functions, program, globalDeclarations, stringLiterals } = backendInputs;
    const temporaryNameMaker = idAppender();
    const makeTemporary = name => ({ name: temporaryNameMaker(name) });
    const labelMaker = idAppender();
    const globalNameMaker = idAppender();

    const globalNameMap: { [key: string]: GlobalInfo } = {};
    const globals = {};
    globalDeclarations.forEach(declaration => {
        const mangledName = globalNameMaker(declaration.name);
        globalNameMap[declaration.name] = {
            newName: mangledName,
            originalDeclaration: declaration,
        };
        globals[declaration.name] = { mangledName, bytes: typeSize(targetInfo, declaration.type, types) };
    });

    const userFunctions: ThreeAddressFunction[] = functions.map(f =>
        constructFunction(f, globalNameMap, stringLiterals, labelMaker, makeTemporary, types, targetInfo)
    );

    const mainProgramInstructions: Statement[] = flatten(
        program.statements.map(statement => {
            const compiledProgram = astToThreeAddressCode({
                ast: statement,
                destination: 'result',
                globalNameMap,
                stringLiterals,
                variablesInScope: {},
                makeLabel: labelMaker,
                makeTemporary,
                types,
                targetInfo,
            });

            return [...compiledProgram.prepare, ...compiledProgram.execute, ...compiledProgram.cleanup];
        })
    );

    const freeGlobalsInstructions: Statement[] = flatten(
        globalDeclarations
            .filter(declaration => ['String', 'List'].includes(declaration.type.kind))
<<<<<<< HEAD
            .map(declaration => [
                {
                    kind: 'loadGlobal',
                    from: globalNameMap[declaration.name].newName,
                    to: { argIndex: 1 },
                    why: 'Load global string so we can free it',
                } as Statement,
                {
                    kind: 'callByName',
                    function: 'my_free',
                    why: 'Free global string at end of program',
                } as Statement,
            ])
=======
            .map(declaration => {
                const globalStringAddress = makeTemporary('gobalStringAddress');
                return [
                    {
                        kind: 'loadGlobal',
                        from: globalNameMap[declaration.name].newName,
                        to: globalStringAddress,
                        why: 'Load global string so we can free it',
                    },
                    {
                        kind: 'callByName',
                        function: 'my_free',
                        arguments: [globalStringAddress],
                        why: 'Free global string at end of program',
                    },
                ];
            })
>>>>>>> 3a13bdee
    );

    const mainProgram: Statement[] = [
        ...mainProgramInstructions,
        ...freeGlobalsInstructions,
        { kind: 'callByName', function: 'verify_no_leaks', arguments: [], why: 'Check for leaks' },
        ...targetInfo.cleanupCode,
    ];

    const runtimeFunctions = [
        length,
        stringEqualityRuntimeFunction,
        stringConcatenateRuntimeFunction,
        stringCopy,
        myFreeRuntimeFunction,
        verifyNoLeaks,
        intFromString,
    ].map(f => f(targetInfo.bytesInWord));

    const nonMainFunctions = [
        ...runtimeFunctions,
        targetInfo.mallocImpl,
        targetInfo.printImpl,
        targetInfo.readIntImpl,
        ...userFunctions,
    ];

    // Omit unused functions
    const closedSet: ThreeAddressFunction[] = [];
    // Seed open set with dummy function consisting of the one function we are guaranteed to use (main)
    const openSet = [{ name: 'main', instructions: mainProgram }];
    while (openSet.length > 0) {
        const f = openSet.shift() as ThreeAddressFunction;
        closedSet.push(f);
        f.instructions.forEach(statement => {
            if (statement.kind == 'callByName') {
                const usedFunction = nonMainFunctions.find(f2 => f2.name == statement.function);
                if (usedFunction) {
                    if (
                        closedSet.find(f2 => f2.name == usedFunction.name) ||
                        openSet.find(f2 => f2.name == usedFunction.name)
                    ) {
                        // We already know about this function
                    } else {
                        openSet.push(usedFunction);
                    }
                }
            } else if (statement.kind == 'loadSymbolAddress') {
                const usedFunction = nonMainFunctions.find(f2 => f2.name == statement.symbolName);
                if (usedFunction) {
                    if (
                        closedSet.find(f2 => f2.name == usedFunction.name) ||
                        openSet.find(f2 => f2.name == usedFunction.name)
                    ) {
                        // We already know about this function
                    } else {
                        openSet.push(usedFunction);
                    }
                }
            }
        });
    }

    // Remove dummy main function we added at start
    closedSet.shift();
    return { globals, functions: closedSet, main: mainProgram, stringLiterals: backendInputs.stringLiterals };
};<|MERGE_RESOLUTION|>--- conflicted
+++ resolved
@@ -256,39 +256,8 @@
                 debug('todo');
             }
 
-<<<<<<< HEAD
-            const computeArgumentsMips = ast.arguments.map((argument, index) => {
-                let register: Register;
-                switch (index) {
-                    case 0:
-                        register = { argIndex: 0 };
-                        break;
-                    case 1:
-                        register = { argIndex: 1 };
-                        break;
-                    case 2:
-                        register = { argIndex: 2 };
-                        break;
-                    default:
-                        throw debug('todo');
-                }
-                return recurse({
-                    ast: argument,
-                    destination: register,
-                });
-            });
-
-            const argumentComputerToMips = (argumentComputer, index) => [
-                { kind: 'empty', why: `Put argument ${index} in register` },
-                ...argumentComputer,
-            ];
-
-            return compileExpression<Statement>(computeArgumentsMips, argumentComputers => [
-                ...flatten(argumentComputers.map(argumentComputerToMips)),
-=======
             return compileExpression<Statement>(argumentComputers, argComputers => [
                 ...flatten(argComputers),
->>>>>>> 3a13bdee
                 { kind: 'empty', why: `call ${functionName}` },
                 ...callInstructions,
                 {
@@ -302,21 +271,10 @@
         case 'equality': {
             if (ast.type.kind == 'String') {
                 // Put left in s0 and right in s1 for passing to string equality function
-<<<<<<< HEAD
-                const storeLeftInstructions = recurse({
-                    ast: ast.lhs,
-                    destination: { argIndex: 0 },
-                });
-                const storeRightInstructions = recurse({
-                    ast: ast.rhs,
-                    destination: { argIndex: 1 },
-                });
-=======
                 const lhsArg = makeTemporary('lhs');
                 const storeLeftInstructions = recurse({ ast: ast.lhs, destination: lhsArg });
                 const rhsArg = makeTemporary('rhs');
                 const storeRightInstructions = recurse({ ast: ast.rhs, destination: rhsArg });
->>>>>>> 3a13bdee
                 return compileExpression<Statement>([storeLeftInstructions, storeRightInstructions], ([e1, e2]) => [
                     ...e1,
                     ...e2,
@@ -509,17 +467,7 @@
                             execute: [],
                             cleanup: [
                                 {
-<<<<<<< HEAD
-                                    kind: 'move',
-                                    from: oldData,
-                                    to: { argIndex: 0 },
-                                    why: 'Move global to argument 1 of free',
-                                },
-                                {
-                                    kind: 'callByName',
-=======
                                     kind: 'callByName' as 'callByName',
->>>>>>> 3a13bdee
                                     function: 'my_free',
                                     arguments: [oldData],
                                     why: 'Free string that is no longer accessible',
@@ -529,30 +477,16 @@
                         return compileExpression<Statement>([rhs, prepAndCleanup], ([e1, _]) => [
                             ...e1,
                             {
-<<<<<<< HEAD
-                                kind: 'move',
-                                from: reassignmentRhs,
-                                to: { argIndex: 0 },
-                                why: 'Move from temporary to argument 1',
-=======
                                 kind: 'callByName',
                                 function: 'length',
                                 arguments: [reassignmentRhs],
                                 why: 'Get length of new string',
->>>>>>> 3a13bdee
                             },
                             {
-<<<<<<< HEAD
-                                kind: 'move',
-                                from: 'result',
-                                to: { argIndex: 0 },
-                                why: 'Move length of new string to argument of malloc',
-=======
                                 kind: 'callByName',
                                 function: 'my_malloc',
                                 arguments: ['result'],
                                 why: 'Allocate space for new string',
->>>>>>> 3a13bdee
                             },
                             {
                                 kind: 'storeGlobal',
@@ -561,23 +495,10 @@
                                 why: 'Store location of allocated memory to global',
                             },
                             {
-<<<<<<< HEAD
-                                kind: 'move',
-                                from: 'result',
-                                to: { argIndex: 1 },
-                                why: 'Move output pointer to argument 2 of string_copy',
-                            },
-                            {
-                                kind: 'move',
-                                from: reassignmentRhs,
-                                to: { argIndex: 0 },
-                                why: 'move destination to argument 1 of string_copy',
-=======
                                 kind: 'callByName',
                                 function: 'string_copy',
                                 arguments: [reassignmentRhs, 'result'],
                                 why: 'Copy new string to destination',
->>>>>>> 3a13bdee
                             },
                         ]);
                     default:
@@ -612,17 +533,10 @@
                 cleanup: [
                     // TODO: maybe not valid? This destination may have been reused for something else by the time we get to cleanup
                     {
-<<<<<<< HEAD
-                        kind: 'move',
-                        from: mallocResultTemporary,
-                        to: { argIndex: 0 },
-                        why: 'Move pointer to new string to argument1',
-=======
                         kind: 'callByName',
                         function: 'my_free',
                         arguments: [mallocResultTemporary],
                         why: 'Freeing temporary from concat',
->>>>>>> 3a13bdee
                     },
                 ],
             };
@@ -638,17 +552,10 @@
                     ...e1,
                     ...e2,
                     {
-<<<<<<< HEAD
-                        kind: 'move',
-                        from: leftSideDestination,
-                        to: { argIndex: 0 },
-                        why: 'Move lhs to argument1',
-=======
                         kind: 'callByName',
                         function: 'length',
                         arguments: [leftSideDestination],
                         why: 'Compute the length of lhs',
->>>>>>> 3a13bdee
                     },
                     {
                         kind: 'add',
@@ -658,17 +565,10 @@
                         why: 'add lhs length to length temporary',
                     },
                     {
-<<<<<<< HEAD
-                        kind: 'move',
-                        from: rightSideDestination,
-                        to: { argIndex: 0 },
-                        why: 'Move rhs to argument1',
-=======
                         kind: 'callByName',
                         function: 'length',
                         arguments: [rightSideDestination],
                         why: 'Compute the length of lhs',
->>>>>>> 3a13bdee
                     },
                     {
                         kind: 'add',
@@ -678,45 +578,16 @@
                         why: 'add rhs length to length temporary',
                     },
                     {
-<<<<<<< HEAD
-                        kind: 'move',
-                        from: newStringLengthTemporary,
-                        to: { argIndex: 0 },
-                        why: 'Move new string length to argument1',
-=======
                         kind: 'callByName',
                         function: 'my_malloc',
                         arguments: [newStringLengthTemporary],
                         why: 'Malloc that much space',
->>>>>>> 3a13bdee
                     },
                     {
                         kind: 'move',
                         from: 'result',
                         to: mallocResultTemporary,
-<<<<<<< HEAD
-                        why: 'Move malloc result to temporary',
-                    },
-                    {
-                        kind: 'move',
-                        from: leftSideDestination,
-                        to: { argIndex: 0 },
-                        why: 'Move lhs to argument1',
-                    },
-                    {
-                        kind: 'move',
-                        from: rightSideDestination,
-                        to: { argIndex: 1 },
-                        why: 'Move rhs to argument2',
-                    },
-                    {
-                        kind: 'move',
-                        from: mallocResultTemporary,
-                        to: { argIndex: 2 },
-                        why: 'Move destintion to argument3',
-=======
                         why: 'Move malloc result to temporaryg',
->>>>>>> 3a13bdee
                     },
                     {
                         kind: 'callByName',
@@ -848,20 +719,12 @@
                     {
                         kind: 'loadImmediate' as 'loadImmediate',
                         value: ast.items.length * typeSize(targetInfo, ast.type, types),
-<<<<<<< HEAD
-                        destination: { argIndex: 0 },
-=======
                         destination: bytesToAllocate,
->>>>>>> 3a13bdee
                         why: 'num bytes for list',
                     },
                     {
                         kind: 'addImmediate',
-<<<<<<< HEAD
-                        register: { argIndex: 0 },
-=======
                         register: bytesToAllocate,
->>>>>>> 3a13bdee
                         amount: targetInfo.bytesInWord,
                         why: 'add room for length',
                     },
@@ -878,17 +741,7 @@
                 ],
                 execute: [],
                 cleanup: [
-<<<<<<< HEAD
-                    {
-                        kind: 'move',
-                        from: dataPointer,
-                        to: { argIndex: 0 },
-                        why: 'prepare to free temp list',
-                    },
-                    { kind: 'callByName', function: 'my_free', why: 'free temporary list' },
-=======
                     { kind: 'callByName', function: 'my_free', arguments: [dataPointer], why: 'free temporary list' },
->>>>>>> 3a13bdee
                 ],
             };
             return compileExpression<Statement>([prepAndCleanup, ...createItems], ([allocate, create]) => [
@@ -1289,21 +1142,6 @@
     const freeGlobalsInstructions: Statement[] = flatten(
         globalDeclarations
             .filter(declaration => ['String', 'List'].includes(declaration.type.kind))
-<<<<<<< HEAD
-            .map(declaration => [
-                {
-                    kind: 'loadGlobal',
-                    from: globalNameMap[declaration.name].newName,
-                    to: { argIndex: 1 },
-                    why: 'Load global string so we can free it',
-                } as Statement,
-                {
-                    kind: 'callByName',
-                    function: 'my_free',
-                    why: 'Free global string at end of program',
-                } as Statement,
-            ])
-=======
             .map(declaration => {
                 const globalStringAddress = makeTemporary('gobalStringAddress');
                 return [
@@ -1321,7 +1159,6 @@
                     },
                 ];
             })
->>>>>>> 3a13bdee
     );
 
     const mainProgram: Statement[] = [
