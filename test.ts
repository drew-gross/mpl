import test from 'ava';
import { Backend, BackendInputs } from './api.js';

import { lex, TokenType } from './lex.js';

import {
    parse,
    compile,
} from './frontend.js';

import mipsBackend from './backends/mips.js';
import jsBackend from './backends/js.js';
import cBackend from './backends/c.js';

import { file as tmpFile} from 'tmp-promise';
import { writeFile } from 'fs-extra';
import debug from './util/debug.js';

test('lexer', t => {
    t.deepEqual(lex('123'), [
        { type: 'number', value: 123, string: '123' },
    ]);
    t.deepEqual(lex('123 456'), [
        { type: 'number', value: 123, string: '123' },
        { type: 'number', value: 456, string: '456' },
    ]);
    t.deepEqual(lex('&&&&&'), [
        { type: 'invalid', value: '&&&&&', string: '&&&&&' },
    ]);
    t.deepEqual(lex('(1)'), [
        { type: 'leftBracket', value: null, string: '(' },
        { type: 'number', value: 1, string: '1' },
        { type: 'rightBracket', value: null, string: ')' },
    ]);
    t.deepEqual(lex('return 100'), [
        { type: 'return', value: null, string: 'return' },
        { type: 'number', value: 100, string: '100' },
    ]);
    t.deepEqual(lex('return "test string"'), [
        { type: 'return', value: null, string: 'return' },
        { type: 'stringLiteral', value: 'test string', string: 'test string' },
    ]);
});

test('lex with initial whitespace', t => {
    t.deepEqual(lex(' 123'), [
        { type: 'number', value: 123, string: '123' },
    ]);
});

test('ast for single number', t => {
    t.deepEqual(parse(lex('return 7')), {
        parseErrors: [],
        ast: {
            type: 'program',
            children: [{
                type: 'returnStatement',
                children: [{
                    type: 'return',
                    value: null,
                }, {
                    type: 'number',
                    value: 7,
                }],
            }, {
                type: 'endOfFile',
                value: 'endOfFile',
            }],
        },
    });
});

test('ast for number in brackets', t => {
    t.deepEqual(parse(lex(' return (5)')), ({
        parseErrors: [],
        ast: {
            type: 'program',
            children: [{
                type: 'returnStatement',
                children: [{
                    type: 'return',
                    value: null,
                }, {
                    type: 'number',
                    value: 5
                }],
            }, {
                type: 'endOfFile',
                value: 'endOfFile',
            }],
        },
    }));
});

test('ast for number in double brackets', t => {
    t.deepEqual(parse(lex('return ((20))')), ({
        parseErrors: [],
        ast: {
            type: 'program',
            children: [{
                type: 'returnStatement',
                children: [{
                    type: 'return',
                    value: null,
                }, {
                    type: 'number',
                    value: 20,
                }],
            }, {
                type: 'endOfFile',
                value: 'endOfFile',
            }],
        },
    }));
});

test('ast for product with brackets', t => {
    t.deepEqual(parse(lex('return 3 * (4 * 5)')), ({
        parseErrors: [],
        ast: {
            type: 'program',
            children: [{
                type: 'returnStatement',
                children: [{
                    type: 'return',
                    value: null,
                }, {
                    type: 'product',
                    children: [{
                        type: 'number',
                        value: 3
                    }, {
                        type: 'product',
                        children: [{
                            type: 'number',
                            value: 4
                        }, {
                            type: 'number',
                            value: 5
                        }]
                    }]
                }]
            }, {
                type: 'endOfFile',
                value: 'endOfFile',
            }],
        },
    }));
});

test('ast for assignment then return', t => {
    const expected = {
        parseErrors: [],
        ast: {
            type: 'program',
            children: [{
                type: 'statement',
                children: [{
                    type: 'assignment',
                    children: [{
                        type: 'identifier',
                        value: 'constThree',
                    }, {
                        type: 'assignment',
                        value: null,
                    }, {
                        type: 'function',
                        children: [{
                            type: 'arg',
                            children: [{
                                type: 'identifier',
                                value: 'a'
                            }, {
                                type: 'colon',
                                value: null,
                            }, {
                                type: 'type',
                                value: 'Integer',
                            }],
                        }, {
                            type: 'fatArrow',
                            value: null,
                        }, {
                            type: 'number',
                            value: 3,
                        }],
                    }],
                }, {
                    type: 'statementSeparator',
                    value: null,
                }, {
                    type: 'returnStatement',
                    children: [{
                        type: 'return',
                        value: null,
                    }, {
                        type: 'number',
                        value: 10,
                    }],
                }],
            }, {
                type: 'endOfFile',
                value: 'endOfFile',
            }],
        },
    };
    const astWithSemicolon = parse(lex('constThree = a: Integer => 3; return 10'));
    const astWithNewline = parse(lex('constThree = a: Integer => 3\n return 10'));

    t.deepEqual(astWithSemicolon, expected);
    t.deepEqual(astWithNewline, expected);
});

type CompileAndRunOptions = {
    source: string,
    expectedExitCode: number,
    expectedTypeErrors: [any],
    expectedParseErrors: [any],
    expectedAst: [any],
    printSubsteps?: string[] | string,
    debugSubsteps?: string[] | string,
    failing?: string[] | string,
}

const astToString = ast => {
    if (!ast) debug();
    switch (ast.type) {
        case 'returnStatement':
            return `return ${astToString(ast.children[1])}`;
        case 'ternary':
            return `${astToString(ast.children[0])} ? ${astToString(ast.children[2])} : ${astToString(ast.children[4])}`;
        case 'stringEquality':
        case 'equality':
            return `${astToString(ast.children[0])} == ${astToString(ast.children[2])}`;
        case 'identifier':
            return ast.value;
        case 'number':
            return ast.value.toString();
        case 'typedAssignment':
            return `${astToString(ast.children[0])}: ${astToString(ast.children[2])} = ${astToString(ast.children[4])}`;
        case 'assignment':
            return `${astToString(ast.children[0])} = ${astToString(ast.children[2])}`;
        case 'callExpression':
            return `${astToString(ast.children[0])}(${astToString(ast.children[2])})`;
        case 'functionLiteral':
            return ast.value;
        case 'type':
            return ast.value;
        case 'product':
            return `${astToString(ast.children[0])} * ${astToString(ast.children[1])}`;
        case 'subtraction':
            return `${astToString(ast.children[0])} - ${astToString(ast.children[1])}`;
        case 'stringLiteral':
            return `"${ast.value}"`;
        default: throw debug();
    }
};

const compileAndRun = async (t, {
    source,
    expectedExitCode,
    expectedTypeErrors,
    expectedParseErrors,
    expectedAst,
    printSubsteps = [],
    debugSubsteps = [],
    failing = [],
} : CompileAndRunOptions) => {
    if (typeof printSubsteps === 'string') {
        printSubsteps = [printSubsteps];
    }
    if (typeof debugSubsteps === 'string') {
        debugSubsteps = [debugSubsteps];
    }
    if (typeof failing === 'string') {
        failing = [failing];
    }
    const printableSubsteps = ['js', 'tokens', 'ast', 'c', 'mips', 'structure'];
    printSubsteps.forEach(substepToPrint => {
        if (!printSubsteps.includes(substepToPrint)) {
            t.fail(`${substepToPrint} is not a printable substep`);
        }
    });

    // Make sure it parses
    const lexResult = lex(source);
    lexResult.forEach(({ string, type }) => {
        if (type === 'invalid') {
            t.fail(`Unable to lex. Invalid token: ${string}`);
        }
    });

    if (printSubsteps.includes('tokens')) {
        console.log(JSON.stringify(lexResult, null, 2));
    }

    const parseResult = parse(lexResult);
    if (printSubsteps.includes('ast')) {
        console.log(JSON.stringify(parseResult, null, 2));
    }

    // Frontend
    if (expectedAst) {
        t.deepEqual(parseResult, expectedAst);
    }
    const frontendOutput = compile(source);
    if (expectedParseErrors && 'parseErrors' in frontendOutput) {
        t.deepEqual(expectedParseErrors, (frontendOutput as { parseErrors: string[] }).parseErrors);
        return;
    } else if ('parseErrors' in frontendOutput) {
        t.fail(`Found parse errors when none expected: ${(frontendOutput as { parseErrors: string[] }).parseErrors.join(', ')}`);
    } else if (expectedParseErrors) {
        t.fail('Expected parse errors and none found');
    }

    if (expectedTypeErrors && 'typeErrors' in frontendOutput) {
        t.deepEqual(expectedTypeErrors, (frontendOutput as { typeErrors: string[] }).typeErrors);
        return;
    } else if ('typeErrors' in frontendOutput) {
        t.fail(`Found type errors when none expected: ${(frontendOutput as { typeErrors: string[] }).typeErrors.join(', ')}`);
    } else if (expectedTypeErrors) {
        t.fail('Expected type errors and none found');
    }

    const fo = frontendOutput as BackendInputs;

    // Run valdations on frontend output (currently just detects values that don't match their type)
    fo.functions.forEach(f => {
        f.variables.forEach(v => {
            if (!v.type.name) {
                t.fail(`Invalid frontend output: ${v.name} (in ${f.name}) had a bad type!`);
            }
        });
    });

    if (printSubsteps.includes('structure')) {
        const structure = frontendOutput as BackendInputs;
        console.log('Functions:');
        structure.functions.forEach(f => {
            console.log(`-> ${f.name}(${f.argument.type.name})`);
            f.statements.forEach(statement => {
                console.log(`---> `, astToString(statement));
            });
        });
        console.log('Program:');
        console.log('-> Globals:');
        structure.globalDeclarations.forEach(declaration => {
            console.log(`---> ${declaration.type.name} ${declaration.name} (${declaration.memoryCategory})`);
        });
        console.log('-> Statements:');
        structure.program.statements.forEach(statement => {
            console.log(`---> `, astToString(statement));
        });
    }

    // Backends
    const backends: Backend[] = [jsBackend, cBackend, mipsBackend];
    for (let i = 0; i < backends.length; i++) {
        const backend = backends[i];
        if (!failing.includes(backend.name)) {
            const exeFile = await tmpFile({ postfix: `.${backend.name}` });
            const exeContents = backend.toExectuable(frontendOutput);
            if (printSubsteps.includes(backend.name)) {
                console.log(exeContents);
            }
            await writeFile(exeFile.fd, exeContents);

            if (debugSubsteps.includes(backend.name)) {
                if (backend.debug) {
                    await backend.debug(exeFile.path);
                } else {
                    t.fail(`${backend.name} doesn't define a debugger`);
                }
            }
            const result = await backend.execute(exeFile.path);
            if ('error' in result) {
                t.fail(`${backend.name} execution failed: ${(result as any).error}`);
            }
            const result2 = result as any;

            if (result2.exitCode !== expectedExitCode) {
                const errorMessage = `${backend.name} had unexpected output.
Exit code: ${result2.exitCode}. Expected: ${expectedExitCode}.
Stdout: "${result2.stdout}".`
                t.fail(errorMessage);
            }
        }
    }

    t.pass();
};

test('lowering of bracketedExpressions', t => {
    t.deepEqual(parse(lex('return (8 * ((7)))')), {
        parseErrors: [],
        ast: {
            type: 'program',
            children: [{
                type: 'returnStatement',
                children: [{
                    type: 'return',
                    value: null,
                }, {
                    type: 'product',
                    children: [{
                        type: 'number',
                        value: 8
                    }, {
                        type: 'number',
                        value: 7,
                    }],
                }],
            }, {
                type: 'endOfFile',
                value: 'endOfFile',
            }],
        },
    });
});

test('bare return', compileAndRun, {
    source: 'return 7',
    expectedExitCode: 7,
});


test('single product', compileAndRun, {
    source: 'return 2 * 2',
    expectedExitCode: 4,
});

test('double product', compileAndRun, {
    source: 'return 5 * 3 * 4',
    expectedExitCode: 60,
    expectedAst: {
        parseErrors: [],
        ast: {
            type: 'program',
            children: [{
                type: 'returnStatement',
                children: [{
                    type: 'return',
                    value: null,
                }, {
                    type: 'product',
                    children: [{
                        type: 'product',
                        children: [{
                            type: 'number',
                            value: 5,
                        }, {
                            type: 'number',
                            value: 3
                        }]
                    }, {
                        type: 'number',
                        value: 4,
                    }]
                }],
            }, {
                type: 'endOfFile',
                value: 'endOfFile',
            }],
        },
    },
});

test('brackets', compileAndRun, {
    source: 'return (3)',
    expectedExitCode: 3,
});

test('brackets product', compileAndRun, {
    source: 'return (3 * 4) * 5',
    expectedExitCode: 60,
    expectedAst: {
        parseErrors: [],
        ast: {
            type: 'program',
            children: [{
                type: 'returnStatement',
                children: [{
                    type: 'return',
                    value: null,
                }, {
                    type: 'product',
                    children: [{
                        type: 'product',
                        children: [{
                            type: 'number',
                            value: 3,
                        }, {
                            type: 'number',
                            value: 4,
                        }],
                    }, {
                        type: 'number',
                        value: 5,
                    }],
                }],
            }, {
                type: 'endOfFile',
                value: 'endOfFile',
            }],
        },
    },
});

test('assign function and return', compileAndRun, {
    source: 'constThree = a: Integer => 3; return 10',
    expectedExitCode: 10,
});

test('assign function and call it', compileAndRun, {
    source: 'takeItToEleven = a: Integer => 11; return takeItToEleven(0)',
    expectedExitCode: 11,
});

test('multiple variables called', compileAndRun, {
    source: `
const11 = a: Integer => 11
const12 = a: Integer => 12
return const11(1) * const12(2)`,
    expectedExitCode: 132,
});

test('double product with brackets', compileAndRun, {
    source: 'return 2 * (3 * 4) * 5',
    expectedExitCode: 120,
    expectedAst: {
        parseErrors: [],
        ast: {
            type: 'program',
            children: [{
                type: 'returnStatement',
                children: [{
                    type: 'return',
                    value: null,
                }, {
                    type: 'product',
                    children: [{
                        type: 'product',
                        children: [{
                            type: 'number',
                            value: 2
                        }, {
                            type: 'product',
                            children: [{
                                type: 'number',
                                value: 3,
                            }, {
                                type: 'number',
                                value: 4,
                            }]
                        }],
                    }, {
                        type: 'number',
                        value: 5,
                    }],
                }],
            }, {
                type: 'endOfFile',
                value: 'endOfFile',
            }],
        },
    },
});

test('id function', compileAndRun, {
    source: 'id = a: Integer => a; return id(5)',
    expectedExitCode: 5,
});

test('double function', compileAndRun, {
    source: 'doubleIt = a: Integer => 2 * a; return doubleIt(100)',
    expectedExitCode: 200,
});

test('subtraction', compileAndRun, {
    source: 'return 7 - 5',
    expectedExitCode: 2,
});

test('order of operations', compileAndRun, {
    source: 'return 2 * 5 - 1',
    expectedExitCode: 9,
});

test('associativity of subtraction', compileAndRun, {
    source: 'return 5 - 2 - 1',
    expectedExitCode: 2,
});

test('ternary true', compileAndRun, {
    source: 'return 1 == 1 ? 5 : 6',
    expectedExitCode: 5,
});

test('ternary false', compileAndRun, {
    source: 'return 0 == 1 ? 5 : 6',
    expectedExitCode: 6,
});

test('parse error', compileAndRun, {
    source: '=>',
    expectedParseErrors: ['Expected identifier or return, found fatArrow'],
});

test('ternary in function false', compileAndRun, {
    source: `
ternary = a: Boolean => a ? 9 : 5
return ternary(false)`,
    expectedExitCode: 5,
});

test('ternary in function then subtract', compileAndRun, {
    source: `
ternaryFunc = a:Boolean => a ? 9 : 3
return ternaryFunc(true) - ternaryFunc(false)`,
    expectedExitCode: 6,
});

test('equality comparison true', compileAndRun, {
    source: `
isFive = five: Integer => five == 5 ? 2 : 7
return isFive(5)`,
    expectedExitCode: 2,
});

test('equality comparison false', compileAndRun, {
    source: `
isFive = notFive: Integer => notFive == 5 ? 2 : 7
return isFive(11)`,
    expectedExitCode: 7,
});

test('factorial', compileAndRun, {
    source: `
factorial = x: Integer => x == 1 ? 1 : x * factorial(x - 1)
return factorial(5)`,
    expectedExitCode: 120,
});

test('return bool fail', compileAndRun, {
    source: 'return 1 == 2',
    expectedTypeErrors: ['You tried to return a Boolean'],
});

test('boolean literal false', compileAndRun, {
    source: `return false ? 1 : 2`,
    expectedExitCode: 2,
});

test('boolean literal true', compileAndRun, {
    source: `return true ? 1 : 2`,
    expectedExitCode: 1,
});

test('wrong type for arg', compileAndRun, {
    source: `
boolFunc = a: Boolean => 1
return boolFunc(7)`,
    expectedTypeErrors: ['You passed a Integer as an argument to boolFunc. It expects a Boolean'],
});

test('assign wrong type', compileAndRun, {
    source: 'myInt: Integer = false; return myInt;',
    expectedTypeErrors: ['You tried to assign a Boolean to "myInt", which has type Integer'],
});

// Needs function types with args in syntax
test.failing('assign function to typed var', compileAndRun, {
    source: 'myFunc: Function = a: Integer => a; return a(37);',
    expectedExitCode: 37,
});

test('return local integer', compileAndRun, {
    source: 'myVar: Integer = 3 * 3; return myVar',
    expectedExitCode: 9,
});

test('many temporaries, spill to ram', compileAndRun, {
    source: 'return 1 * 1 * 1 * 1 * 1 * 1 * 1 * 1 * 1 * 1 * 1 * 1 * 1 * 1 * 1 * 1 * 1 * 1 * 1 * 1 * 1 * 1 * 1 * 1 * 1',
    expectedExitCode: 1,
});

test('multi statement function with locals', compileAndRun, {
    source: `
quadrupleWithLocal = a: Integer => { b: Integer = 2 * a; return 2 * b }
return quadrupleWithLocal(5);`,
    expectedExitCode: 20,
});

test('mutil statement function with type error', compileAndRun, {
    source: `
boolTimesInt = a: Integer => { b: Boolean = false; return a * b }
return boolTimesInt(1);`,
    expectedTypeErrors: ['Right hand side of product was not integer'],
});

// TODO: rethink statment separators
test.failing('multi statement function on multiple lines', compileAndRun, {
    source: `
quadrupleWithLocal = a: Integer => {
    b: Integer = 2 * a
    return 2 * b
}

return quadrupleWithLocal(5);`,
    expectedExitCode: 20,
});

test('string length', compileAndRun, {
    source: `myStr: String = "test"; return length(myStr);`,
    expectedExitCode: 4,
});

test('empty string length', compileAndRun, {
   source: `myStr: String = ""; return length(myStr);`,
   expectedExitCode: 0,
});

test('string length with type inferred', compileAndRun, {
    source: `myStr = "test2"; return length(myStr);`,
    expectedExitCode: 5,
});

test('struture is equal for inferred string type', t => {
    const inferredStructure = compile('myStr = "test"; return length(myStr);');
    const suppliedStructure = compile('myStr: String = "test"; return length(myStr);');
    t.deepEqual(inferredStructure, suppliedStructure);
});

// TODO: Mips doesn't actually malloc, it aliases. Fix that.
test('string copy', compileAndRun, {
    source: `myStr1: String = "testing"; myStr2: String = myStr1; return length(myStr2);`,
    expectedExitCode: 7,
});

test('string equality: equal', compileAndRun, {
    source: `str1 = "a"
str2 = "a"
return str1 == str2 ? 1 : 2
`,
    expectedExitCode: 1,
});

// TODO: Fix allocations
test('string equality: inequal same length', compileAndRun, {
    source: `str1 = "a"
str2 = "b"
return str1 == str2 ? 1 : 2
`,
    expectedExitCode: 2
});

test.only('string equality: inequal different length', compileAndRun, {
    source: `str1 = "aa"
str2 = "a"
return str1 == str2 ? 1 : 2
`,
    expectedExitCode: 2,
});

test('wrong type global', compileAndRun, {
    source: `str: String = 5; return length(str)`,
    expectedTypeErrors: ['You tried to assign a Integer to "str", which has type String'],
});

<<<<<<< HEAD
test.only('string concatenation', compileAndRun, {
=======
test('string concatenation', compileAndRun, {
>>>>>>> 37a0dca8
    source: `str1: String = "a"
str2: String = "b"
return str1 ++ str2 == "ab" ? 5 : 10`,
    expectedExitCode: 5,
    failing: 'mips',
});

test('concatenate and get length then subtract', compileAndRun, {
    source: `return length("abc" ++ "defg") - 2;`,
    expectedExitCode: 5,
    failing: ['mips'],
});

// TODO: Problem extracting variables
test('semi-complex string concatenation', compileAndRun, {
    source:
`lenFunc = dummy: Integer => { str1 = "abc"; str2 = str1 ++ str1; return str2 == "abcabc" ? 40 : 50 }
return lenFunc(5)`,
    expectedExitCode: 40,
    failing: ['mips'],
});

// TODO: causes bad behaviour in parser, takes forever
test.failing('complex string concatenation', compileAndRun, {
    source:
`lenFunc = dummy: Integer => {
    str1 = "abc"
    str2 = "def"
    str3 = "abc"
    concat1 = str1 ++ str2 ++ str3
    concat2 = str3 ++ str2 ++ str3
    return concat1 == concat2 ? (length(str1 ++ str2)) : 99
}
return lenFunc(5)`,
    expectedExitCode: 6,
});

test('parsing fails for extra invalid tokens', compileAndRun, {
    source: `return 5 (`,
    expectedParseErrors: ['Expected endOfFile, found leftBracket'],
});

test.failing('addition', compileAndRun, {
    source: `return length("foo") + 5`,
    expectedExitCode: 8,
});<|MERGE_RESOLUTION|>--- conflicted
+++ resolved
@@ -767,11 +767,7 @@
     expectedTypeErrors: ['You tried to assign a Integer to "str", which has type String'],
 });
 
-<<<<<<< HEAD
-test.only('string concatenation', compileAndRun, {
-=======
 test('string concatenation', compileAndRun, {
->>>>>>> 37a0dca8
     source: `str1: String = "a"
 str2: String = "b"
 return str1 ++ str2 == "ab" ? 5 : 10`,
