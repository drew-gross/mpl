import test from 'ava';
import { Backend, BackendInputs } from './api.js';

import { lex, TokenType } from './lex.js';

import {
    parse,
    compile,
} from './frontend.js';

import mipsBackend from './backends/mips.js';
import jsBackend from './backends/js.js';
import cBackend from './backends/c.js';

import { file as tmpFile} from 'tmp-promise';
import { writeFile } from 'fs-extra';
import debug from './util/debug.js';

test('lexer', t => {
    t.deepEqual(lex('123'), [
        { type: 'number', value: 123, string: '123' },
    ]);
    t.deepEqual(lex('123 456'), [
        { type: 'number', value: 123, string: '123' },
        { type: 'number', value: 456, string: '456' },
    ]);
    t.deepEqual(lex('&&&&&'), [
        { type: 'invalid', value: '&&&&&', string: '&&&&&' },
    ]);
    t.deepEqual(lex('(1)'), [
        { type: 'leftBracket', value: null, string: '(' },
        { type: 'number', value: 1, string: '1' },
        { type: 'rightBracket', value: null, string: ')' },
    ]);
    t.deepEqual(lex('return 100'), [
        { type: 'return', value: null, string: 'return' },
        { type: 'number', value: 100, string: '100' },
    ]);
    t.deepEqual(lex('return "test string"'), [
        { type: 'return', value: null, string: 'return' },
        { type: 'stringLiteral', value: 'test string', string: 'test string' },
    ]);
});

test('lex with initial whitespace', t => {
    t.deepEqual(lex(' 123'), [
        { type: 'number', value: 123, string: '123' },
    ]);
});

test('ast for single number', t => {
    t.deepEqual(parse(lex('return 7')), {
        parseErrors: [],
        ast: {
            type: 'program',
            children: [{
                type: 'returnStatement',
                children: [{
                    type: 'return',
                    value: null,
                }, {
                    type: 'number',
                    value: 7,
                }],
            }, {
                type: 'endOfFile',
                value: 'endOfFile',
            }],
        },
    });
});

test('ast for number in brackets', t => {
    t.deepEqual(parse(lex(' return (5)')), ({
        parseErrors: [],
        ast: {
            type: 'program',
            children: [{
                type: 'returnStatement',
                children: [{
                    type: 'return',
                    value: null,
                }, {
                    type: 'number',
                    value: 5
                }],
            }, {
                type: 'endOfFile',
                value: 'endOfFile',
            }],
        },
    }));
});

test('ast for number in double brackets', t => {
    t.deepEqual(parse(lex('return ((20))')), ({
        parseErrors: [],
        ast: {
            type: 'program',
            children: [{
                type: 'returnStatement',
                children: [{
                    type: 'return',
                    value: null,
                }, {
                    type: 'number',
                    value: 20,
                }],
            }, {
                type: 'endOfFile',
                value: 'endOfFile',
            }],
        },
    }));
});

test('ast for product with brackets', t => {
    t.deepEqual(parse(lex('return 3 * (4 * 5)')), ({
        parseErrors: [],
        ast: {
            type: 'program',
            children: [{
                type: 'returnStatement',
                children: [{
                    type: 'return',
                    value: null,
                }, {
                    type: 'product',
                    children: [{
                        type: 'number',
                        value: 3
                    }, {
                        type: 'product',
                        children: [{
                            type: 'number',
                            value: 4
                        }, {
                            type: 'number',
                            value: 5
                        }]
                    }]
                }]
            }, {
                type: 'endOfFile',
                value: 'endOfFile',
            }],
        },
    }));
});

test('ast for assignment then return', t => {
    const expected = {
        parseErrors: [],
        ast: {
            type: 'program',
            children: [{
                type: 'statement',
                children: [{
                    type: 'assignment',
                    children: [{
                        type: 'identifier',
                        value: 'constThree',
                    }, {
                        type: 'assignment',
                        value: null,
                    }, {
                        type: 'function',
                        children: [{
                            type: 'arg',
                            children: [{
                                type: 'identifier',
                                value: 'a'
                            }, {
                                type: 'colon',
                                value: null,
                            }, {
                                type: 'type',
                                value: 'Integer',
                            }],
                        }, {
                            type: 'fatArrow',
                            value: null,
                        }, {
                            type: 'number',
                            value: 3,
                        }],
                    }],
                }, {
                    type: 'statementSeparator',
                    value: null,
                }, {
                    type: 'returnStatement',
                    children: [{
                        type: 'return',
                        value: null,
                    }, {
                        type: 'number',
                        value: 10,
                    }],
                }],
            }, {
                type: 'endOfFile',
                value: 'endOfFile',
            }],
        },
    };
    const astWithSemicolon = parse(lex('constThree = a: Integer => 3; return 10'));
    const astWithNewline = parse(lex('constThree = a: Integer => 3\n return 10'));

    t.deepEqual(astWithSemicolon, expected);
    t.deepEqual(astWithNewline, expected);
});

type CompileAndRunOptions = {
    source: string,
    expectedExitCode: number,
    expectedTypeErrors: [any],
    expectedParseErrors: [any],
    expectedAst: [any],
    printSubsteps?: string[],
    debugSubsteps?: string[],
    failing?: string[],
}

const astToString = ast => {
    if (!ast) debug();
    switch (ast.type) {
        case 'returnStatement':
            return `return ${astToString(ast.children[1])}`;
        case 'ternary':
            return `${astToString(ast.children[0])} ? ${astToString(ast.children[2])} : ${astToString(ast.children[4])}`;
        case 'equality':
            return `${astToString(ast.children[0])} == ${astToString(ast.children[2])}`;
        case 'identifier':
            return ast.value;
        case 'number':
            return ast.value.toString();
        case 'typedAssignment':
            return `${astToString(ast.children[0])}: ${astToString(ast.children[2])} = ${astToString(ast.children[4])}`;
        case 'assignment':
            return `${astToString(ast.children[0])} = ${astToString(ast.children[2])}`;
        case 'callExpression':
            return `${astToString(ast.children[0])}(${astToString(ast.children[2])})`;
        case 'functionLiteral':
            return ast.value;
        case 'type':
            return ast.value;
        case 'product':
            return `${astToString(ast.children[0])} * ${astToString(ast.children[1])}`;
        case 'subtraction':
            return `${astToString(ast.children[0])} - ${astToString(ast.children[1])}`;
        default:
            debugger
            throw 'debugger';
    }
};

const compileAndRun = async (t, {
    source,
    expectedExitCode,
    expectedTypeErrors,
    expectedParseErrors,
    expectedAst,
    printSubsteps = [],
    debugSubsteps = [],
    failing = [],
} : CompileAndRunOptions) => {
    const printableSubsteps = ['js', 'tokens', 'ast', 'c', 'mips', 'structure'];
    printSubsteps.forEach(substepToPrint => {
        if (!printSubsteps.includes(substepToPrint)) {
            t.fail(`${substepToPrint} is not a printable substep`);
        }
    });

    // Make sure it parses
    const lexResult = lex(source);
    lexResult.forEach(({ string, type }) => {
        if (type === 'invalid') {
            t.fail(`Unable to lex. Invalid token: ${string}`);
        }
    });

    if (printSubsteps.includes('tokens')) {
        console.log(JSON.stringify(lexResult, null, 2));
    }

    const parseResult = parse(lexResult);
    if (printSubsteps.includes('ast')) {
        console.log(JSON.stringify(parseResult, null, 2));
    }

    // Frontend
    if (expectedAst) {
        t.deepEqual(parseResult, expectedAst);
    }
    const frontendOutput = compile(source);
    if (expectedParseErrors && 'parseErrors' in frontendOutput) {
        t.deepEqual(expectedParseErrors, (frontendOutput as { parseErrors: string[] }).parseErrors);
        return;
    } else if ('parseErrors' in frontendOutput) {
        t.fail(`Found parse errors when none expected: ${(frontendOutput as { parseErrors: string[] }).parseErrors.join(', ')}`);
    } else if (expectedParseErrors) {
        t.fail('Expected parse errors and none found');
    }

    if (expectedTypeErrors && 'typeErrors' in frontendOutput) {
        t.deepEqual(expectedTypeErrors, (frontendOutput as { typeErrors: string[] }).typeErrors);
        return;
    } else if ('typeErrors' in frontendOutput) {
        t.fail(`Found type errors when none expected: ${(frontendOutput as { typeErrors: string[] }).typeErrors.join(', ')}`);
    } else if (expectedTypeErrors) {
        t.fail('Expected type errors and none found');
    }

    const fo = frontendOutput as BackendInputs;

    // Run valdations on frontend output (currently only detects values that don't match their type)
    fo.functions.forEach(f => {
        f.variables.forEach(v => {
            if (!v.type.name) {
                t.fail(`Invalid frontend output: ${v.name} (in ${f.name}) had a bad type!`);
            }
        });
    });

    if (printSubsteps.includes('structure')) {
        const structure = frontendOutput as BackendInputs;
        console.log('Functions:');
        structure.functions.forEach(f => {
            console.log(`-> ${f.name}(${f.argument.children[0].value})`);
            f.statements.forEach(statement => {
                console.log(`---> `, astToString(statement));
            });
        });
        console.log('Program:');
        console.log('-> Globals:');
        structure.globalDeclarations.forEach(declaration => {
            console.log(`---> ${declaration.type.name} ${declaration.name}`);
        });
        console.log('-> Statements:');
        structure.program.statements.forEach(statement => {
            console.log(`---> `, astToString(statement));
        });
    }

    // Backends
    const backends: Backend[] = [jsBackend, cBackend, mipsBackend];
    for (let i = 0; i < backends.length; i++) {
        const backend = backends[i];
        const exeFile = await tmpFile({ postfix: `.${backend.name}` });
        const exeContents = backend.toExectuable(frontendOutput);
        if (printSubsteps.includes(backend.name)) {
            console.log(exeContents);
        }
        await writeFile(exeFile.fd, exeContents);

        if (debugSubsteps.includes(backend.name)) {
            if (backend.debug) {
                await backend.debug(exeFile.path);
            } else {
                t.fail(`${backend.name} doesn't define a debugger`);
            }
        }
        const result = await backend.execute(exeFile.path);
        if ('error' in result) {
            t.fail(`${backend.name} execution failed: ${(result as any).error}`);
        }
        const result2 = result as any;

        if (result2.exitCode !== expectedExitCode && !failing.includes(backend.name)) {
            const errorMessage = `${backend.name} had unexpected output.
Exit code: ${result2.exitCode}. Expected: ${expectedExitCode}.
Stdout: "${result2.stdout}".`
            t.fail(errorMessage);
        }
    }

    t.pass();
};

test('lowering of bracketedExpressions', t => {
    t.deepEqual(parse(lex('return (8 * ((7)))')), {
        parseErrors: [],
        ast: {
            type: 'program',
            children: [{
                type: 'returnStatement',
                children: [{
                    type: 'return',
                    value: null,
                }, {
                    type: 'product',
                    children: [{
                        type: 'number',
                        value: 8
                    }, {
                        type: 'number',
                        value: 7,
                    }],
                }],
            }, {
                type: 'endOfFile',
                value: 'endOfFile',
            }],
        },
    });
});

test('bare return', compileAndRun, {
    source: 'return 7',
    expectedExitCode: 7,
});


test('single product', compileAndRun, {
    source: 'return 2 * 2',
    expectedExitCode: 4,
});

test('double product', compileAndRun, {
    source: 'return 5 * 3 * 4',
    expectedExitCode: 60,
    expectedAst: {
        parseErrors: [],
        ast: {
            type: 'program',
            children: [{
                type: 'returnStatement',
                children: [{
                    type: 'return',
                    value: null,
                }, {
                    type: 'product',
                    children: [{
                        type: 'product',
                        children: [{
                            type: 'number',
                            value: 5,
                        }, {
                            type: 'number',
                            value: 3
                        }]
                    }, {
                        type: 'number',
                        value: 4,
                    }]
                }],
            }, {
                type: 'endOfFile',
                value: 'endOfFile',
            }],
        },
    },
});

test('brackets', compileAndRun, {
    source: 'return (3)',
    expectedExitCode: 3,
});

test('brackets product', compileAndRun, {
    source: 'return (3 * 4) * 5',
    expectedExitCode: 60,
    expectedAst: {
        parseErrors: [],
        ast: {
            type: 'program',
            children: [{
                type: 'returnStatement',
                children: [{
                    type: 'return',
                    value: null,
                }, {
                    type: 'product',
                    children: [{
                        type: 'product',
                        children: [{
                            type: 'number',
                            value: 3,
                        }, {
                            type: 'number',
                            value: 4,
                        }],
                    }, {
                        type: 'number',
                        value: 5,
                    }],
                }],
            }, {
                type: 'endOfFile',
                value: 'endOfFile',
            }],
        },
    },
});

test('assign function and return', compileAndRun, {
    source: 'constThree = a: Integer => 3; return 10',
    expectedExitCode: 10,
});

test('assign function and call it', compileAndRun, {
    source: 'takeItToEleven = a: Integer => 11; return takeItToEleven(0)',
    expectedExitCode: 11,
});

test('multiple variables called', compileAndRun, {
    source: `
const11 = a: Integer => 11
const12 = a: Integer => 12
return const11(1) * const12(2)`,
    expectedExitCode: 132,
});

test('double product with brackets', compileAndRun, {
    source: 'return 2 * (3 * 4) * 5',
    expectedExitCode: 120,
    expectedAst: {
        parseErrors: [],
        ast: {
            type: 'program',
            children: [{
                type: 'returnStatement',
                children: [{
                    type: 'return',
                    value: null,
                }, {
                    type: 'product',
                    children: [{
                        type: 'product',
                        children: [{
                            type: 'number',
                            value: 2
                        }, {
                            type: 'product',
                            children: [{
                                type: 'number',
                                value: 3,
                            }, {
                                type: 'number',
                                value: 4,
                            }]
                        }],
                    }, {
                        type: 'number',
                        value: 5,
                    }],
                }],
            }, {
                type: 'endOfFile',
                value: 'endOfFile',
            }],
        },
    },
});

test('id function', compileAndRun, {
    source: 'id = a: Integer => a; return id(5)',
    expectedExitCode: 5,
});

test('double function', compileAndRun, {
    source: 'doubleIt = a: Integer => 2 * a; return doubleIt(100)',
    expectedExitCode: 200,
});

test('subtraction', compileAndRun, {
    source: 'return 7 - 5',
    expectedExitCode: 2,
});

test('order of operations', compileAndRun, {
    source: 'return 2 * 5 - 1',
    expectedExitCode: 9,
});

test('associativity of subtraction', compileAndRun, {
    source: 'return 5 - 2 - 1',
    expectedExitCode: 2,
});

test('ternary true', compileAndRun, {
    source: 'return 1 == 1 ? 5 : 6',
    expectedExitCode: 5,
});

test('ternary false', compileAndRun, {
    source: 'return 0 == 1 ? 5 : 6',
    expectedExitCode: 6,
});

test('parse error', compileAndRun, {
    source: '=>',
    expectedParseErrors: ['Expected identifier or return, found fatArrow'],
});

test('ternary in function false', compileAndRun, {
    source: `
ternary = a: Boolean => a ? 9 : 5
return ternary(false)`,
    expectedExitCode: 5,
});

test('ternary in function then subtract', compileAndRun, {
    source: `
ternaryFunc = a:Boolean => a ? 9 : 3
return ternaryFunc(true) - ternaryFunc(false)`,
    expectedExitCode: 6,
});

test('equality comparison true', compileAndRun, {
    source: `
isFive = five: Integer => five == 5 ? 2 : 7
return isFive(5)`,
    expectedExitCode: 2,
});

test('equality comparison false', compileAndRun, {
    source: `
isFive = notFive: Integer => notFive == 5 ? 2 : 7
return isFive(11)`,
    expectedExitCode: 7,
});

test('factorial', compileAndRun, {
    source: `
factorial = x: Integer => x == 1 ? 1 : x * factorial(x - 1)
return factorial(5)`,
    expectedExitCode: 120,
});

test('return bool fail', compileAndRun, {
    source: 'return 1 == 2',
    expectedTypeErrors: ['You tried to return a Boolean'],
});

test('boolean literal false', compileAndRun, {
    source: `return false ? 1 : 2`,
    expectedExitCode: 2,
});

test('boolean literal true', compileAndRun, {
    source: `return true ? 1 : 2`,
    expectedExitCode: 1,
});

test('wrong type for arg', compileAndRun, {
    source: `
boolFunc = a: Boolean => 1
return boolFunc(7)`,
    expectedTypeErrors: ['You passed a Integer as an argument to boolFunc. It expects a Boolean'],
});

test('assign wrong type', compileAndRun, {
    source: 'myInt: Integer = false; return myInt;',
    expectedTypeErrors: ['You tried to assign a Boolean to "myInt", which has type Integer'],
});

// Needs function types with args in syntax
test.failing('assign function to typed var', compileAndRun, {
    source: 'myFunc: Function = a: Integer => a; return a(37);',
    expectedExitCode: 37,
});

test('return local integer', compileAndRun, {
    source: 'myVar: Integer = 3 * 3; return myVar',
    expectedExitCode: 9,
});

test('many temporaries, spill to ram', compileAndRun, {
    source: 'return 1 * 1 * 1 * 1 * 1 * 1 * 1 * 1 * 1 * 1 * 1 * 1 * 1 * 1 * 1 * 1 * 1 * 1 * 1 * 1 * 1 * 1 * 1 * 1 * 1',
    expectedExitCode: 1,
});

test('multi statement function with locals', compileAndRun, {
    source: `
quadrupleWithLocal = a: Integer => { b: Integer = 2 * a; return 2 * b }
return quadrupleWithLocal(5);`,
    expectedExitCode: 20,
});

test('mutil statement function with type error', compileAndRun, {
    source: `
boolTimesInt = a: Integer => { b: Boolean = false; return a * b }
return boolTimesInt(1);`,
    expectedTypeErrors: ['Right hand side of product was not integer'],
});

// TODO: rethink statment separators
test.failing('multi statement function on multiple lines', compileAndRun, {
    source: `
quadrupleWithLocal = a: Integer => {
    b: Integer = 2 * a
    return 2 * b
}

return quadrupleWithLocal(5);`,
    expectedExitCode: 20,
});

test('string length', compileAndRun, {
    source: `myStr: String = "test"; return length(myStr);`,
    expectedExitCode: 4,
});

test('empty string length', compileAndRun, {
   source: `myStr: String = ""; return length(myStr);`,
   expectedExitCode: 0,
});

test('string length with type inferred', compileAndRun, {
    source: `myStr = "test2"; return length(myStr);`,
    expectedExitCode: 5,
});

test('struture is equal for inferred string type', t => {
    const inferredStructure = compile('myStr = "test"; return length(myStr);');
    const suppliedStructure = compile('myStr: String = "test"; return length(myStr);');
    t.deepEqual(inferredStructure, suppliedStructure);
});

// TODO: Mips doesn't actually malloc, it aliases. Fix that.
test('string copy', compileAndRun, {
    source: `myStr1: String = "testing"; myStr2: String = myStr1; return length(myStr2);`,
    expectedExitCode: 7,
});

test('string equality: equal', compileAndRun, {
    source: `str1 = "a"
str2 = "a"
return str1 == str2 ? 1 : 2
`,
    expectedExitCode: 1
});

// TODO: Fix allocations
test('string equality: inequal same length', compileAndRun, {
    source: `str1 = "a"
str2 = "b"
return str1 == str2 ? 1 : 2
`,
    expectedExitCode: 2
});

test('string equality: inequal different length', compileAndRun, {
    source: `str1 = "aa"
str2 = "a"
return str1 == str2 ? 1 : 2
`,
    expectedExitCode: 2,
});

test('wrong type global', compileAndRun, {
    source: `str: String = 5; return length(str)`,
    expectedTypeErrors: ['You tried to assign a Integer to "str", which has type String'],
});

<<<<<<< HEAD
test.only('string concatenation', compileAndRun, {
    source: `str1: String = "a"
str2: String = "b"
return str1 ++ str2 == "ab" ? 5 : 10`,
    expectedExitCode: 5,
});

test('complex string concatenation', compileAndRun, {
    source: `lenFunc = dummy => {
        str1 = "abc"
        str2 = "def"
        str3 = "abc"
        concat1 = str1 ++ str2 ++ str3
        concat2 = str3 ++ str2 ++ str3
        return concat1 == concat2 ? (length(str1 + str2)) : 99
}
return lenFunc(5)`,
    expectedExitCode: 6,
=======
test('parsing fails for extra invalid tokens', compileAndRun, {
    source: `return 5 (`,
    expectedParseErrors: ['Expected endOfFile, found leftBracket'],
>>>>>>> 8be9bdca
});<|MERGE_RESOLUTION|>--- conflicted
+++ resolved
@@ -755,7 +755,6 @@
     expectedTypeErrors: ['You tried to assign a Integer to "str", which has type String'],
 });
 
-<<<<<<< HEAD
 test.only('string concatenation', compileAndRun, {
     source: `str1: String = "a"
 str2: String = "b"
@@ -774,9 +773,9 @@
 }
 return lenFunc(5)`,
     expectedExitCode: 6,
-=======
+});
+
 test('parsing fails for extra invalid tokens', compileAndRun, {
     source: `return 5 (`,
     expectedParseErrors: ['Expected endOfFile, found leftBracket'],
->>>>>>> 8be9bdca
 });