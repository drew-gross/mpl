import { equal as typesAreEqual, builtinTypes, Type, TypeDeclaration } from './types.js';
import { ThreeAddressStatement, ThreeAddressFunction } from './threeAddressCode/generator.js';
import * as threeAddressCodeRuntime from './threeAddressCode/runtime.js';
import test from 'ava';
import flatten from './util/list/flatten.js';
import { lex } from './lex.js';
import { parseMpl, compile, typeCheckStatement, astFromParseResult, typeOfExpression } from './frontend.js';
import { compileAndRun } from './test-utils.js';
import { grammar, tokenSpecs, MplParseResult, MplAst } from './grammar.js';
import {
    stripResultIndexes,
    ParseResult,
    parse,
    parseResultIsError,
    stripSourceLocation,
} from './parser-combinator.js';
import * as Ast from './ast.js';
import { removeBracketsFromAst } from './frontend.js';
import { controlFlowGraph, toDotFile, BasicBlock, computeBlockLiveness, tafLiveness } from './controlFlowGraph.js';
import debug from './util/debug.js';

test('double flatten', t => {
    t.deepEqual(flatten(flatten([[[1, 2]], [[3], [4]], [[5]]])), [1, 2, 3, 4, 5]);
});

test('lexer', t => {
    t.deepEqual(lex(tokenSpecs, '123'), [
        { type: 'number', value: 123, string: '123', sourceLocation: { line: 1, column: 1 } },
    ]);
    t.deepEqual(lex(tokenSpecs, '123 456'), [
        { type: 'number', value: 123, string: '123', sourceLocation: { line: 1, column: 1 } },
        { type: 'number', value: 456, string: '456', sourceLocation: { line: 1, column: 5 } },
    ]);
    t.deepEqual(lex(tokenSpecs, '&&&&&'), [
        { type: 'invalid', value: '&&&&&', string: '&&&&&', sourceLocation: { line: 1, column: 1 } },
    ]);
    t.deepEqual(lex(tokenSpecs, '(1)'), [
        { type: 'leftBracket', value: null, string: '(', sourceLocation: { line: 1, column: 1 } },
        { type: 'number', value: 1, string: '1', sourceLocation: { line: 1, column: 2 } },
        { type: 'rightBracket', value: null, string: ')', sourceLocation: { line: 1, column: 3 } },
    ]);
    t.deepEqual(lex(tokenSpecs, 'return 100'), [
        { type: 'return', value: null, string: 'return', sourceLocation: { line: 1, column: 1 } },
        { type: 'number', value: 100, string: '100', sourceLocation: { line: 1, column: 8 } },
    ]);
    t.deepEqual(lex(tokenSpecs, 'return "test string"'), [
        { type: 'return', value: null, string: 'return', sourceLocation: { line: 1, column: 1 } },
        { type: 'stringLiteral', value: 'test string', string: 'test string', sourceLocation: { line: 1, column: 8 } },
    ]);
});

test('lex with initial whitespace', t => {
    t.deepEqual(lex(tokenSpecs, ' 123'), [
        { type: 'number', value: 123, string: '123', sourceLocation: { line: 1, column: 2 } },
    ]);
});

test('ast for single number', t => {
    const tokens = lex(tokenSpecs, 'return 7;');
    const parseResult = stripResultIndexes(parse(grammar, 'program', tokens, 0));
    if (parseResultIsError(parseResult)) {
        t.fail('Parse Failed');
        return;
    }
    const expectedResult = {
        type: 'program',
        children: [
            {
                type: 'returnStatement',
<<<<<<< HEAD
                line: 1,
                column: 1,
=======
                sourceLocation: { line: 1, column: 1 },
>>>>>>> 14b61706
                children: [
                    {
                        type: 'return',
                        value: null,
<<<<<<< HEAD
                        line: 1,
                        column: 1,
=======
                        sourceLocation: { line: 1, column: 1 },
>>>>>>> 14b61706
                    },
                    {
                        type: 'number',
                        value: 7,
<<<<<<< HEAD
                        line: 1,
                        column: 8,
=======
                        sourceLocation: { line: 1, column: 8 },
>>>>>>> 14b61706
                    },
                    {
                        type: 'statementSeparator',
                        value: null,
<<<<<<< HEAD
                        line: 1,
                        column: 9,
=======
                        sourceLocation: { line: 1, column: 9 },
>>>>>>> 14b61706
                    },
                ],
            },
            {
                type: 'endOfFile',
                value: 'endOfFile',
<<<<<<< HEAD
                line: 1,
                column: 10,
            },
        ],
        line: 1,
        column: 1,
=======
                sourceLocation: { line: 1, column: 10 },
            },
        ],
        sourceLocation: { line: 1, column: 1 },
>>>>>>> 14b61706
    } as MplAst;
    t.deepEqual(expectedResult, parseResult);
});

test('ast for number in brackets', t => {
    t.deepEqual(
        removeBracketsFromAst(stripResultIndexes(parse(grammar, 'program', lex(tokenSpecs, ' return (5);'), 0))),
        {
            type: 'program',
            sourceLocation: { line: 1, column: 2 },
            children: [
                {
                    type: 'returnStatement',
                    sourceLocation: { line: 1, column: 2 },
                    children: [
                        {
                            type: 'return',
                            value: null,
                            sourceLocation: { line: 1, column: 2 },
                        },
                        {
                            type: 'number',
                            value: 5,
                            sourceLocation: { line: 1, column: 10 },
                        },
                        {
                            type: 'statementSeparator',
                            value: null,
                            sourceLocation: { line: 1, column: 12 },
                        },
                    ],
                },
                {
                    type: 'endOfFile',
                    value: 'endOfFile',
                    sourceLocation: { line: 1, column: 13 },
                },
            ],
        }
    );
});

test('ast for number in double brackets', t => {
    t.deepEqual(
        removeBracketsFromAst(stripResultIndexes(parse(grammar, 'program', lex(tokenSpecs, 'return ((20));'), 0))),
        {
            type: 'program',
            sourceLocation: { line: 1, column: 1 },
            children: [
                {
                    type: 'returnStatement',
                    sourceLocation: { line: 1, column: 1 },
                    children: [
                        {
                            type: 'return',
                            value: null,
                            sourceLocation: { line: 1, column: 1 },
                        },
                        {
                            type: 'number',
                            value: 20,
                            sourceLocation: { line: 1, column: 10 },
                        },
                        {
                            type: 'statementSeparator',
                            value: null,
                            sourceLocation: { line: 1, column: 14 },
                        },
                    ],
                },
                {
                    type: 'endOfFile',
                    value: 'endOfFile',
                    sourceLocation: { line: 1, column: 15 },
                },
            ],
        }
    );
});

test('ast for product with brackets', t => {
    t.deepEqual(
        removeBracketsFromAst(stripResultIndexes(parse(grammar, 'program', lex(tokenSpecs, 'return 3 * (4 * 5);'), 0))),
        {
            type: 'program',
            sourceLocation: { line: 1, column: 1 },
            children: [
                {
                    type: 'returnStatement',
                    sourceLocation: { line: 1, column: 1 },
                    children: [
                        {
                            type: 'return',
                            sourceLocation: { line: 1, column: 1 },
                            value: null,
                        },
                        {
                            type: 'product',
                            sourceLocation: { line: 1, column: 8 },
                            children: [
                                {
                                    type: 'number',
                                    value: 3,
                                    sourceLocation: { line: 1, column: 8 },
                                },
                                {
                                    type: 'product',
                                    value: null,
                                    sourceLocation: { line: 1, column: 10 },
                                },
                                {
                                    type: 'product',
                                    sourceLocation: { line: 1, column: 13 },
                                    children: [
                                        {
                                            type: 'number',
                                            value: 4,
                                            sourceLocation: { line: 1, column: 13 },
                                        },
                                        {
                                            type: 'product',
                                            value: null,
                                            sourceLocation: { line: 1, column: 15 },
                                        },
                                        {
                                            type: 'number',
                                            value: 5,
                                            sourceLocation: { line: 1, column: 17 },
                                        },
                                    ],
                                },
                            ],
                        },
                        {
                            type: 'statementSeparator',
                            value: null,
                            sourceLocation: { line: 1, column: 19 },
                        },
                    ],
                },
                {
                    type: 'endOfFile',
                    value: 'endOfFile',
                    sourceLocation: { line: 1, column: 20 },
                },
            ],
        }
    );
});

test('ast for assignment then return', t => {
    const expected = {
        type: 'program',
        children: [
            {
                type: 'statement',
                children: [
                    {
                        type: 'declarationAssignment',
                        children: [
                            {
                                type: 'identifier',
                                value: 'constThree',
                            },
                            {
                                type: 'colon',
                                value: null,
                            },
                            {
                                type: 'assignment',
                                value: null,
                            },
                            {
                                type: 'function',
                                children: [
                                    {
                                        type: 'arg',
                                        children: [
                                            {
                                                type: 'identifier',
                                                value: 'a',
                                            },
                                            {
                                                type: 'colon',
                                                value: null,
                                            },
                                            {
                                                type: 'typeWithoutArgs',
                                                children: [
                                                    {
                                                        type: 'typeIdentifier',
                                                        value: 'Integer',
                                                    },
                                                ],
                                            },
                                        ],
                                    },
                                    {
                                        type: 'fatArrow',
                                        value: null,
                                    },
                                    {
                                        type: 'number',
                                        value: 3,
                                    },
                                ],
                            },
                        ],
                    },
                    {
                        type: 'statementSeparator',
                        value: null,
                    },
                    {
                        type: 'returnStatement',
                        children: [
                            {
                                type: 'return',
                                value: null,
                            },
                            {
                                type: 'number',
                                value: 10,
                            },
                            {
                                type: 'statementSeparator',
                                value: null,
                            },
                        ],
                    },
                ],
            },
            {
                type: 'endOfFile',
                value: 'endOfFile',
            },
        ],
    };
    const astWithSemicolon = stripSourceLocation(
        removeBracketsFromAst(
            stripResultIndexes(
                parse(grammar, 'program', lex(tokenSpecs, 'constThree := a: Integer => 3; return 10;'), 0)
            )
        )
    );
    t.deepEqual(astWithSemicolon, expected);
});

test('lowering of bracketedExpressions', t => {
    t.deepEqual(stripSourceLocation(parseMpl(lex(tokenSpecs, 'return (8 * ((7)))'))), {
        type: 'program',
        children: [
            {
                type: 'returnStatement',
                children: [
                    {
                        type: 'return',
                        value: null,
                    },
                    {
                        type: 'product',
                        children: [
                            {
                                type: 'number',
                                value: 8,
                            },
                            {
                                type: 'product',
                                value: null,
                            },
                            {
                                type: 'number',
                                value: 7,
                            },
                        ],
                    },
                ],
            },
            {
                type: 'endOfFile',
                value: 'endOfFile',
            },
        ],
    });
});

test('bare return', compileAndRun, {
    source: 'return 7',
    expectedExitCode: 7,
});

test('single product', compileAndRun, {
    source: 'return 2 * 2',
    expectedExitCode: 4,
});

test('double product', compileAndRun, {
    source: 'return 5 * 3 * 4',
    expectedExitCode: 60,
    expectedAst: {
        type: 'program',
        children: [
            {
                type: 'returnStatement',
                children: [
                    {
                        type: 'return',
                        value: null,
                    },
                    {
                        type: 'product',
                        children: [
                            {
                                type: 'product',
                                children: [
                                    {
                                        type: 'number',
                                        value: 5,
                                    },
                                    {
                                        type: 'product',
                                        value: null,
                                    },
                                    {
                                        type: 'number',
                                        value: 3,
                                    },
                                ],
                            },
                            {
                                type: 'product',
                                value: null,
                            },
                            {
                                type: 'number',
                                value: 4,
                            },
                        ],
                    },
                ],
            },
            {
                type: 'endOfFile',
                value: 'endOfFile',
            },
        ],
    },
});

test('brackets', compileAndRun, {
    source: 'return (3)',
    expectedExitCode: 3,
});

test('brackets product', compileAndRun, {
    source: 'return (3 * 4) * 5',
    expectedExitCode: 60,
    expectedAst: {
        type: 'program',
        children: [
            {
                type: 'returnStatement',
                children: [
                    {
                        type: 'return',
                        value: null,
                    },
                    {
                        type: 'product',
                        children: [
                            {
                                type: 'product',
                                children: [
                                    {
                                        type: 'number',
                                        value: 3,
                                    },
                                    {
                                        type: 'product',
                                        value: null,
                                    },
                                    {
                                        type: 'number',
                                        value: 4,
                                    },
                                ],
                            },
                            {
                                type: 'product',
                                value: null,
                            },
                            {
                                type: 'number',
                                value: 5,
                            },
                        ],
                    },
                ],
            },
            {
                type: 'endOfFile',
                value: 'endOfFile',
            },
        ],
    },
});

test('assign function and return', compileAndRun, {
    source: 'constThree := a: Integer => 3; return 10',
    expectedExitCode: 10,
});

test('correct inferred type for function', t => {
    const functionSource = 'a: Integer => 11';
    const parseResult: MplParseResult = parse(grammar, 'function', lex(tokenSpecs, functionSource), 0);
    const ast: Ast.UninferredExpression = astFromParseResult(parseResult as MplAst) as Ast.UninferredExpression;
    t.deepEqual(
        typeOfExpression({ ast, availableVariables: [], availableTypes: [], sourceLocation: { line: 1, column: 1 } }),
        {
            kind: 'Function',
            arguments: [{ kind: 'Integer' }, { kind: 'Integer' }],
        }
    );
});

test('assign function and call it', compileAndRun, {
    source: 'takeItToEleven := a: Integer => 11; return takeItToEleven(0)',
    expectedExitCode: 11,
});

test('multiple variables called', compileAndRun, {
    source: `
const11 := a: Integer => 11;
const12 := a: Integer => 12;
return const11(1) * const12(2);`,
    expectedExitCode: 132,
});

test('double product with brackets', compileAndRun, {
    source: 'return 2 * (3 * 4) * 5',
    expectedExitCode: 120,
    expectedAst: {
        type: 'program',
        children: [
            {
                type: 'returnStatement',
                children: [
                    {
                        type: 'return',
                        value: null,
                    },
                    {
                        type: 'product',
                        children: [
                            {
                                type: 'product',
                                children: [
                                    {
                                        type: 'number',
                                        value: 2,
                                    },
                                    {
                                        type: 'product',
                                        value: null,
                                    },
                                    {
                                        type: 'product',
                                        children: [
                                            {
                                                type: 'number',
                                                value: 3,
                                            },
                                            {
                                                type: 'product',
                                                value: null,
                                            },
                                            {
                                                type: 'number',
                                                value: 4,
                                            },
                                        ],
                                    },
                                ],
                            },
                            {
                                type: 'product',
                                value: null,
                            },
                            {
                                type: 'number',
                                value: 5,
                            },
                        ],
                    },
                ],
            },
            {
                type: 'endOfFile',
                value: 'endOfFile',
            },
        ],
    },
});

test.only('id function', compileAndRun, {
    source: 'id := a: Integer => a; return id(5)',
    expectedExitCode: 5,
});

test('double function', compileAndRun, {
    source: 'doubleIt := a: Integer => 2 * a; return doubleIt(100)',
    expectedExitCode: 200,
});

test('subtraction', compileAndRun, {
    source: 'return 7 - 5',
    expectedExitCode: 2,
});

test('order of operations', compileAndRun, {
    source: 'return 2 * 5 - 1',
    expectedExitCode: 9,
});

test('associativity of subtraction', compileAndRun, {
    source: 'return 5 - 2 - 1',
    expectedExitCode: 2,
});

test('ternary true', compileAndRun, {
    source: 'return 1 == 1 ? 5 : 6',
    expectedExitCode: 5,
});

test('ternary false', compileAndRun, {
    source: 'return 0 == 1 ? 5 : 6',
    expectedExitCode: 6,
});

test('parse error', compileAndRun, {
    source: '=>',
    expectedParseErrors: [
        {
            kind: 'unexpectedToken',
            found: ['fatArrow'],
            expected: ['identifier', 'typeIdentifier', 'return'],
            sourceLocation: { line: 1, column: 1 },
        },
    ],
});

test('ternary in function false', compileAndRun, {
    source: `
ternary := a: Boolean => a ? 9 : 5;
return ternary(false);`,
    expectedExitCode: 5,
});

test('ternary in function then subtract', compileAndRun, {
    source: `
ternaryFunc := a:Boolean => a ? 9 : 3;
return ternaryFunc(true) - ternaryFunc(false);`,
    expectedExitCode: 6,
});

test('equality comparison true', compileAndRun, {
    source: `
isFive := five: Integer => five == 5 ? 2 : 7;
return isFive(5);`,
    expectedExitCode: 2,
});

test('equality comparison false', compileAndRun, {
    source: `
isFive := notFive: Integer => notFive == 5 ? 2 : 7;
return isFive(11);`,
    expectedExitCode: 7,
});

test('factorial', compileAndRun, {
    source: `
factorial := x: Integer => x == 1 ? 1 : x * factorial(x - 1);
return factorial(5);`,
    expectedExitCode: 120,
});

test.failing('2 arg recursve', compileAndRun, {
    source: `
recursiveAdd := x: Integer, y: Integer => x == 0 ? y : recursiveAdd(x - 1, y + 1);
return recursiveAdd(4,11);`,
    expectedExitCode: 15,
});

test.failing('uninferable recursive', compileAndRun, {
    source: `
recursive := x: Integer => recursive(x);
return recursive(1);`,
    expectedExitCode: 15,
});

test('return bool fail', compileAndRun, {
    source: 'return 1 == 2',
    expectedTypeErrors: [
        {
            kind: 'wrongTypeReturn',
            expressionType: builtinTypes.Boolean,
            sourceLocation: { line: 1, column: 1 },
        },
    ],
});

test('boolean literal false', compileAndRun, {
    source: `return false ? 1 : 2`,
    expectedExitCode: 2,
});

test('boolean literal true', compileAndRun, {
    source: `return true ? 1 : 2`,
    expectedExitCode: 1,
});

test('wrong type for arg', compileAndRun, {
    source: `
boolFunc := a: Boolean => 1;
return boolFunc(7);`,
    expectedTypeErrors: [
        {
            kind: 'wrongArgumentType',
            targetFunction: 'boolFunc',
            passedType: builtinTypes.Integer,
            expectedType: builtinTypes.Boolean,
            sourceLocation: { line: 3, column: 8 },
        },
    ],
});

test('assign wrong type', compileAndRun, {
    source: 'myInt: Integer = false; return myInt;',
    expectedTypeErrors: [
        {
            kind: 'assignWrongType',
            lhsName: 'myInt',
            lhsType: builtinTypes.Integer,
            rhsType: builtinTypes.Boolean,
            sourceLocation: { line: 1, column: 1 },
        },
    ],
});

test('assign function to typed var', compileAndRun, {
    source: 'myFunc: Function<Integer, Integer> = a: Integer => a; return myFunc(37);',
    expectedExitCode: 37,
});

test('assign function with multiple args to typed var', compileAndRun, {
    source: `
myFunc: Function<Integer, String, Integer> = (a: Integer, b: String) => a + length(b);
return myFunc(4, "four");`,
    expectedExitCode: 8,
});

test('assign function with no args to typed var', compileAndRun, {
    source: `
myFunc: Function<Integer> = () => 111;
return myFunc();`,
    expectedExitCode: 111,
});

test('assign function to wrong args number', compileAndRun, {
    source: `
myFunc: Function<Integer, Integer> = () => 111;
return 0;`,
    expectedTypeErrors: [
        {
            kind: 'assignWrongType',
            lhsName: 'myFunc',
            lhsType: {
                kind: 'Function',
                arguments: [builtinTypes.Integer, builtinTypes.Integer],
            },
            rhsType: {
                kind: 'Function',
                arguments: [builtinTypes.Integer],
            },
            sourceLocation: { line: 2, column: 1 },
        },
    ],
});

test('assign function to wrong args type', compileAndRun, {
    source: `
myFunc: Function<Integer, Integer> = (a: String) => 111;
return myFunc("");`,
    expectedTypeErrors: [
        {
            kind: 'assignWrongType',
            lhsName: 'myFunc',
            lhsType: {
                kind: 'Function',
                arguments: [builtinTypes.Integer, builtinTypes.Integer],
            },
            rhsType: {
                kind: 'Function',
                arguments: [builtinTypes.String, builtinTypes.Integer],
            },
            sourceLocation: { line: 2, column: 1 },
        },
    ],
});

test('return boolean', compileAndRun, {
    source: `
isFive: Function<Integer, Boolean> = a: Integer => a == 5;
return isFive(5) ? 1 : 0`,
    expectedExitCode: 1,
});

test('return string', compileAndRun, {
    source: `
isFive: Function<Integer, String> = a: Integer => a == 5 ? "isFive" : "isNotFive";
return length(isFive(5))`,
    expectedExitCode: 6,
});

test('assign function to wrong return type', compileAndRun, {
    source: `
myFunc: Function<Integer, Boolean> = (a: String) => 111;
return myFunc("");`,
    expectedTypeErrors: [
        {
            kind: 'assignWrongType',
            lhsName: 'myFunc',
            lhsType: {
                kind: 'Function',
                arguments: [builtinTypes.Integer, builtinTypes.Boolean],
            },
            rhsType: {
                kind: 'Function',
                arguments: [builtinTypes.String, builtinTypes.Integer],
            },
            sourceLocation: { line: 2, column: 1 },
        },
    ],
});

test('return local integer', compileAndRun, {
    source: 'myVar: Integer = 3 * 3; return myVar',
    expectedExitCode: 9,
});

// Need spilling
test.failing('many temporaries, spill to ram', compileAndRun, {
    source: 'return 1 * 1 * 1 * 1 * 1 * 1 * 1 * 1 * 1 * 1 * 1 * 1 * 1 * 1 * 1 * 1 * 1 * 1 * 1 * 1 * 1 * 1 * 1 * 1 * 1',
    expectedExitCode: 1,
});

test('multi statement function with locals', compileAndRun, {
    source: `
quadrupleWithLocal := a: Integer => { b: Integer = 2 * a; return 2 * b; };
return quadrupleWithLocal(5);`,
    expectedExitCode: 20,
});

test('multi statement function with type error', compileAndRun, {
    source: `
boolTimesInt := a: Integer => { b: Boolean = false; return a * b; };
return boolTimesInt(1);`,
    expectedTypeErrors: [
        {
            kind: 'wrongTypeForOperator',
            operator: 'product',
            side: 'right',
            found: builtinTypes.Boolean,
            expected: 'Integer',
            sourceLocation: { line: 2, column: 60 },
        },
        // TODO: Refactor until I don't get the same error twice
        {
            kind: 'wrongTypeForOperator',
            operator: 'product',
            side: 'right',
            found: builtinTypes.Boolean,
            expected: 'Integer',
            sourceLocation: { line: 2, column: 60 },
        },
    ],
});

test('multi statement function on multiple lines', compileAndRun, {
    source: `
quadrupleWithLocal := a: Integer => {
    b: Integer = 2 * a;
    return 2 * b;
};

return quadrupleWithLocal(5);`,
    expectedExitCode: 20,
});

test('string length', compileAndRun, {
    source: `myStr: String = "test"; return length(myStr);`,
    expectedExitCode: 4,
});

test('empty string length', compileAndRun, {
    source: `myStr: String = ""; return length(myStr);`,
    expectedExitCode: 0,
});

test('string length with type inferred', compileAndRun, {
    source: `myStr := "test2"; return length(myStr);`,
    expectedExitCode: 5,
});

test('structure is equal for inferred string type', t => {
    const inferredStructure = compile('myStr := "test"; return length(myStr);');
    const suppliedStructure = compile('myStr: String = "test"; return length(myStr);');
    // TODO:  remove this awful hack. Need to either strip source location from structure,
    // or not have it there in the first place.
    (inferredStructure as any).program.statements[0].expression.sourceLocation.column = 17;
    (inferredStructure as any).program.statements[1].expression.arguments[0].sourceLocation.column = 39;
    (inferredStructure as any).program.statements[1].expression.sourceLocation.column = 32;
    (inferredStructure as any).program.statements[1].sourceLocation.column = 25;
    t.deepEqual(inferredStructure, suppliedStructure);
});

test('string copy', compileAndRun, {
    source: `myStr1: String = "testing"; myStr2: String = myStr1; return length(myStr2);`,
    expectedExitCode: 7,
});

test('string equality: equal', compileAndRun, {
    source: `str1 := "a";
str2 := "a";
return str1 == str2 ? 1 : 2;
`,
    expectedExitCode: 1,
});

test('string equality: inequal same length', compileAndRun, {
    source: `str1 := "a";
str2 := "b";
return str1 == str2 ? 1 : 2;
`,
    expectedExitCode: 2,
});

test('string equality: inequal different length', compileAndRun, {
    source: `str1 := "aa";
str2 := "a";
return str1 == str2 ? 7 : 2;
`,
    expectedExitCode: 2,
});

test('wrong type global', compileAndRun, {
    source: `str: String = 5; return length(str);`,
    expectedTypeErrors: [
        {
            kind: 'assignWrongType',
            lhsName: 'str',
            lhsType: builtinTypes.String,
            rhsType: builtinTypes.Integer,
            sourceLocation: { line: 1, column: 1 },
        },
    ],
});

test('string concatenation', compileAndRun, {
    source: `str1: String = "a";
str2: String = "b";
return str1 ++ str2 == "ab" ? 5 : 10;`,
    expectedExitCode: 5,
});

test('concatenate and get length then subtract', compileAndRun, {
    source: `return length("abc" ++ "defg") - 2;`,
    expectedExitCode: 5,
});

test('semi-complex string concatenation', compileAndRun, {
    source: `
lenFunc := dummy: Integer => {
    str1 := "abc";
    str2 := str1 ++ str1;
    return str2 == "abcabc" ? 40 : 50;
};
return lenFunc(5);`,
    expectedExitCode: 40,
});

// TODO: Needs register allocator with proper spilling
test.failing('complex string concatenation', compileAndRun, {
    source: `lenFunc := dummy: Integer => {
    str1 := "abc";
    str2 := "def";
    str3 := "abc";
    concat1 := str1 ++ str2 ++ str3;
    concat2 := str3 ++ str2 ++ str3;
    return concat1 == concat2 ? (length(str1 ++ str2)) : 99;
};
return lenFunc(5);`,
    expectedExitCode: 6,
});

test('parsing fails for extra invalid tokens', compileAndRun, {
    source: `return 5 (`,
    expectedParseErrors: [
        {
            kind: 'unexpectedToken',
            found: ['leftBracket'],
            expected: ['endOfFile'],
            sourceLocation: { line: 1, column: 10 },
        },
    ],
});

test('addition', compileAndRun, {
    source: `return length("foo") + 5;`,
    expectedExitCode: 8,
});

test('two args', compileAndRun, {
    source: `
myAdd := a: Integer, b: Integer => a + b;
return myAdd(7, 4);`,
    expectedExitCode: 11,
});

test('two args with expression argument', compileAndRun, {
    source: `
myAdd := a: Integer, b: Integer => a + b;
return myAdd(7 + 7, 4);`,
    expectedExitCode: 18,
});

test('three args', compileAndRun, {
    source: `
myAdd := a: Integer, b: Integer, c: Integer => a + b + c;
return myAdd(7, 4, 5);`,
    expectedExitCode: 16,
});

test('zero args', compileAndRun, {
    source: `
const11 := () => 11;
return const11();`,
    expectedExitCode: 11,
});

test('one bracketed arg', compileAndRun, {
    source: `
times11 := (a: Integer) => a * 11;
return times11(1);`,
    expectedExitCode: 11,
});

test('two bracketed args', compileAndRun, {
    source: `
timess := (a: Integer, b: Integer) => a * b;
return timess(11, 1);`,
    expectedExitCode: 11,
});

test('function named times', compileAndRun, {
    source: `
times := (a: Integer, b: Integer) => a * b;
return times(11, 1);`,
    expectedExitCode: 11,
});

test('call with wrong number of args', compileAndRun, {
    source: `
threeArgs := a: Integer, b: Integer, c: Integer => a + b + c;
return threeArgs(7, 4);`,
    expectedTypeErrors: [
        {
            kind: 'wrongNumberOfArguments',
            targetFunction: 'threeArgs',
            passedArgumentCount: 2,
            expectedArgumentCount: 3,
            sourceLocation: { line: 3, column: 8 },
        },
    ],
});

test('call with wrong arg type', compileAndRun, {
    source: `
threeArgs := a: Integer, b: Integer, c: Integer => a + b + c;
return threeArgs(7, 4, "notAnInteger");`,
    expectedTypeErrors: [
        {
            kind: 'wrongArgumentType',
            targetFunction: 'threeArgs',
            expectedType: builtinTypes.Integer,
            passedType: builtinTypes.String,
            sourceLocation: { line: 3, column: 8 },
        },
    ],
});

test('print', compileAndRun, {
    source: `
dummy := print("sample_string");
return 1;`,
    expectedExitCode: 1,
    expectedStdOut: 'sample_string',
});

test('print string with space', compileAndRun, {
    source: `
dummy := print("sample string with space");
return 1;`,
    expectedExitCode: 1,
    expectedStdOut: 'sample string with space',
});

test.failing('require/force no return value for print', compileAndRun, {
    source: `
print("sample string");
return 1;`,
    expectedExitCode: 1,
    expectedStdOut: 'sample string',
});

test('print string containing number', compileAndRun, {
    source: `
dummy := print("1");
return 1 + dummy - dummy;`,
    expectedExitCode: 1,
    expectedStdOut: '1',
    // Fails mips because of the silly way we extract exit codes.
    failing: ['mips'],
});

test('assign result of call to builtin to local in function', compileAndRun, {
    source: `
lengthOfFoo := (dummy: Integer) => {
    dumme := length("foo");
    return dumme;
};
return lengthOfFoo(1);`,
    expectedExitCode: 3,
});

test('string args', compileAndRun, {
    source: `
excitmentifier := (boring: String) => {
    dummy := print(boring ++ "!");
    return 11 + dummy - dummy;
};
return excitmentifier("Hello World");`,
    expectedStdOut: 'Hello World!',
    expectedExitCode: 11,
});

test('reassign integer', compileAndRun, {
    source: `
a := 1;
bb := a + 5;
a = 2;
c := a + bb;
return c;`,
    expectedExitCode: 8,
});

test('reassign to undeclared identifier', compileAndRun, {
    source: `
a := 1;
b = 2;
return a + b;`,
    expectedTypeErrors: [
        { kind: 'assignUndeclaredIdentifer', destinationName: 'b', sourceLocation: { line: 3, column: 1 } },
    ],
});

test('reassigning wrong type', compileAndRun, {
    source: `
a := 1;
a = true;
return a;`,
    expectedTypeErrors: [
        {
            kind: 'assignWrongType',
            lhsName: 'a',
            lhsType: builtinTypes.Integer,
            rhsType: builtinTypes.Boolean,
            sourceLocation: { line: 3, column: 1 },
        },
    ],
});

test('reassign string', compileAndRun, {
    source: `
a := "Hello";
dummy := print(a);
a = "World!!!!!";
dummy = print(a);
return dummy - dummy;`,
    expectedExitCode: 0,
    expectedStdOut: 'HelloWorld!!!!!',
});

test('reassign to a using expression including a', compileAndRun, {
    source: `
hello := "HelloWorld";
hello = hello ++ "!";
return length(hello);`,
    expectedExitCode: 11,
});

test.failing('good parse error for missing semi-colon', compileAndRun, {
    source: `
foo = () => {
    return 1;
}
return foo();`,
    expectedParseErrors: ['you forgot a semi-colon'],
});

test('reassign integer inside function', compileAndRun, {
    source: `
foo := () => {
    a := 1;
    b := a + 5;
    a = 2;
    c := a + b;
    return c;
};
return foo();`,
    expectedExitCode: 8,
});

test('reassign to undeclared identifier inside function', compileAndRun, {
    source: `
foo := () => {
    a := 1;
    b = 2;
    return a + b;
};
return foo()`,
    expectedTypeErrors: [
        {
            kind: 'assignUndeclaredIdentifer',
            destinationName: 'b',
            sourceLocation: { line: 4, column: 5 },
        },
    ],
});

test('reassigning wrong type inside function', compileAndRun, {
    source: `
foo := () => {
    a := 1;
    a = true;
    return a;
};
return foo();`,
    expectedTypeErrors: [
        {
            kind: 'assignWrongType',
            lhsName: 'a',
            lhsType: builtinTypes.Integer,
            rhsType: builtinTypes.Boolean,
            sourceLocation: { line: 4, column: 5 },
        },
    ],
});

test('reassign string inside function', compileAndRun, {
    source: `
foo := () => {
    a := "Hello";
    dummy := print(a);
    a = "World!!!!!";
    dummy = print(a);
    return dummy - dummy;
};
return foo();
`,
    expectedExitCode: 0,
    expectedStdOut: 'HelloWorld!!!!!',
});

test('variable named b', compileAndRun, {
    source: `
b := 2;
return b;`,
    expectedExitCode: 2,
});

test('bool pair', compileAndRun, {
    source: `
BoolPair := {
    first: Boolean;
    second: Boolean;
};
bp: BoolPair = BoolPair { first: true, second: false, };
return bp.first ? 10 : 20;
`,
    expectedExitCode: 10,
});

test('int pair', compileAndRun, {
    source: `
IntPair := {
    first: Integer;
    second: Integer;
};
ip: IntPair = IntPair { first: 3, second: 7, };
return ip.first * ip.second;
`,
    expectedExitCode: 21,
});

test.failing('int pair in function', compileAndRun, {
    source: `
IntPair := {
    first: Integer;
    second: Integer;
};

foo := () => {
    ip := IntPair {
        first: 12,
        second: 34,
    };

    return ip.second - ip.first;
};

return foo();`,
    expectedExitCode: 34 - 12,
});

test('controlFlowGraph basic test', t => {
    const rtl: ThreeAddressStatement[] = [
        {
            kind: 'functionLabel',
            name: 'test',
            why: 'test',
        },
        {
            kind: 'returnToCaller',
            why: 'test',
        },
    ];
    const cfg = controlFlowGraph(rtl);
    t.deepEqual(cfg.blocks.length, 1);
    t.deepEqual(cfg.connections.length, 0);
    t.deepEqual(cfg.exits.length, 1);
});

test('computeBlockLiveness basic test', t => {
    const block: BasicBlock = {
        name: 'test',
        instructions: [
            {
                kind: 'add',
                lhs: { name: 'l' },
                rhs: { name: 'r' },
                destination: { name: 'd' },
                why: 'd = l + r',
            },
            {
                kind: 'subtract',
                lhs: { name: 'l2' },
                rhs: { name: 'd' },
                destination: { name: 'r' },
                why: 'r = l2 - d',
            },
            {
                kind: 'move',
                from: { name: 'l' },
                to: { name: 'v' },
                why: 'v = l (dead)',
            },
            {
                kind: 'move',
                from: { name: 'r' },
                to: { name: 'v' },
                why: 'v = r',
            },
        ],
    };
    const liveness = computeBlockLiveness(block);
    const expected = [
        [{ name: 'l' }, { name: 'l2' }, { name: 'r' }],
        [{ name: 'l' }, { name: 'l2' }, { name: 'd' }],
        [{ name: 'r' }, { name: 'l' }],
        [{ name: 'r' }],
        [],
    ];
    t.deepEqual(liveness.length, expected.length);
    expected.forEach((e, i) => {
        t.deepEqual(e.sort(), liveness[i].toList().sort());
    });
});

test('computeBlockLiveness read and write in one', t => {
    const block: BasicBlock = {
        name: 'test',
        instructions: [
            {
                kind: 'subtract',
                lhs: { name: 'r' },
                rhs: { name: 'd' },
                destination: { name: 'r' },
                why: 'r = r - d',
            },
            {
                kind: 'move',
                from: { name: 'r' },
                to: { name: 'v' },
                why: 'v = r',
            },
        ],
    };
    const liveness = computeBlockLiveness(block);
    const expected = [[{ name: 'r' }, { name: 'd' }], [{ name: 'r' }], []];
    t.deepEqual(liveness.length, expected.length);
    expected.forEach((e, i) => {
        t.deepEqual(e.sort(), liveness[i].toList().sort());
    });
});

test('liveness analysis basic test', t => {
    const testFunction: ThreeAddressFunction = {
        name: 'test',
        isMain: false,
        instructions: [
            {
                kind: 'add',
                lhs: { name: 'add_l' },
                rhs: { name: 'add_r' },
                destination: { name: 'add_d' },
                why: 'add_d = add_l + add_r',
            },
            {
                kind: 'gotoIfZero',
                register: { name: 'add_d' },
                label: 'L',
                why: 'if add_d == 0 goto L',
            },
            {
                kind: 'subtract',
                lhs: { name: 'sub_l' },
                rhs: { name: 'sub_r' },
                destination: { name: 'sub_d' },
                why: 'sub_d = sub_l = sub_r',
            },
            {
                kind: 'label',
                name: 'L',
                why: 'L',
            },
        ],
    };
    const testFunctionLiveness = tafLiveness(testFunction).map(s => s.toList());
    const expectedLiveness = [
        [{ name: 'add_l' }, { name: 'add_r' }, { name: 'sub_l' }, { name: 'sub_r' }],
        [{ name: 'add_d' }, { name: 'sub_l' }, { name: 'sub_r' }],
        [{ name: 'sub_l' }, { name: 'sub_r' }],
        [],
        [],
    ];
    t.deepEqual(testFunctionLiveness, expectedLiveness);
});

test('4 block graph (length)', t => {
    const lengthRTLF: ThreeAddressFunction = {
        name: 'length',
        isMain: false,
        instructions: [
            {
                kind: 'loadImmediate',
                destination: 'functionResult',
                value: 0,
                why: 'functionResult = 0',
            },
            { kind: 'label', name: 'length_loop', why: 'Count another charachter' },
            {
                kind: 'loadMemoryByte',
                address: 'functionArgument1',
                to: { name: 'currentChar' },
                why: 'currentChar = *functionArgument1',
            },
            {
                kind: 'gotoIfZero',
                register: { name: 'currentChar' },
                label: 'length_return',
                why: 'if currentChar == 0 goto length_return',
            },
            { kind: 'increment', register: 'functionResult', why: 'functionResult++' },
            { kind: 'increment', register: 'functionArgument1', why: 'functionArgument1++' },
            { kind: 'goto', label: 'length_loop', why: 'goto length_loop' },
            { kind: 'label', name: 'length_return', why: 'length_return:' },
            {
                kind: 'subtract',
                lhs: 'functionArgument1',
                rhs: 'functionResult',
                destination: 'functionArgument1',
                why: 'functionArgument1 = functionResult - functionArgument1',
            },
        ],
    };
    const lengthLiveness = tafLiveness(lengthRTLF).map(s =>
        s
            .toList()
            .map(r => {
                if (typeof r == 'string') return r;
                return r.name;
            })
            .sort()
    );
    const expectedLiveness = [
        ['functionArgument1'],
        ['functionArgument1', 'functionResult'],
        ['functionArgument1', 'functionResult'],
        ['currentChar', 'functionArgument1', 'functionResult'],
        ['functionArgument1', 'functionResult'],
        ['functionArgument1', 'functionResult'],
        ['functionArgument1', 'functionResult'],
        ['functionArgument1', 'functionResult'],
        ['functionArgument1', 'functionResult'],
        [],
    ];
    t.deepEqual(lengthLiveness, expectedLiveness);
});

test('liveness of stringEquality', t => {
    const complexFunction: ThreeAddressFunction = {
        name: 'complexFunction',
        isMain: false,
        instructions: [
            {
                kind: 'loadImmediate',
                destination: 'functionResult',
                value: 1,
                why: '',
            },
            {
                kind: 'label',
                name: 'loop',
                why: '',
            },
            {
                kind: 'loadImmediate',
                destination: 'functionResult',
                value: 1,
                why: '',
            },
            {
                kind: 'gotoIfNotEqual',
                lhs: { name: 'leftByte' },
                rhs: { name: 'rightByte' },
                label: 'return_false',
                why: '',
            },
            {
                kind: 'gotoIfZero',
                register: { name: 'leftByte' },
                label: 'return',
                why: '',
            },
            {
                kind: 'loadImmediate',
                destination: 'functionResult',
                value: 1,
                why: '',
            },
            {
                kind: 'goto',
                label: 'loop',
                why: '',
            },
            {
                kind: 'label',
                name: 'return_false',
                why: '',
            },
            {
                kind: 'loadImmediate',
                destination: 'functionResult',
                value: 1,
                why: '',
            },
            {
                kind: 'label',
                name: 'return',
                why: '',
            },
        ],
    };
    const liveness = tafLiveness(complexFunction).map(s =>
        s
            .toList()
            .map(r => {
                if (typeof r == 'string') return r;
                return r.name;
            })
            .sort()
    );

    const expectedLiveness = [
        ['leftByte', 'rightByte'],
        ['leftByte', 'rightByte'],
        ['leftByte', 'rightByte'],
        ['leftByte', 'rightByte'],
        ['leftByte', 'rightByte'],
        ['leftByte', 'rightByte'],
        ['leftByte', 'rightByte'],
        [],
        [],
        [],
        [],
    ];
    t.deepEqual(liveness, expectedLiveness);
});

test('type equality', t => {
    t.false(
        typesAreEqual(
            {
                kind: 'Function',
                arguments: [{ kind: 'Integer' }],
            },
            {
                kind: 'Function',
                arguments: [{ kind: 'Integer' }, { kind: 'Integer' }, { kind: 'Integer' }],
            },
            []
        )
    );
});

test('type of objectLiteral', t => {
    const ast: Ast.UninferredExpression = {
        kind: 'objectLiteral',
        typeName: 'BoolPair',
        members: [
<<<<<<< HEAD
            { name: 'first', expression: { kind: 'booleanLiteral', value: true, line: 6, column: 34 } },
            {
                name: 'second',
                expression: { kind: 'booleanLiteral', value: false, line: 6, column: 48 },
            },
        ],
=======
            {
                name: 'first',
                expression: { kind: 'booleanLiteral', value: true, sourceLocation: { line: 6, column: 34 } },
            },
            {
                name: 'second',
                expression: { kind: 'booleanLiteral', value: false, sourceLocation: { line: 6, column: 48 } },
            },
        ],
        sourceLocation: { line: 6, column: 16 },
>>>>>>> 14b61706
    };
    const type = typeOfExpression({
        ast,
        availableVariables: [],
        availableTypes: [
            {
                name: 'BoolPair',
                type: {
                    kind: 'Product',
                    name: 'BoolPair',
                    members: [
                        { name: 'first', type: { kind: 'Boolean' } },
                        { name: 'second', type: { kind: 'Boolean' } },
                    ],
                },
            },
        ],
        sourceLocation: { line: 1, column: 1 },
    });
    const expectedType = {
        kind: 'Product',
        name: 'BoolPair',
        members: [{ name: 'first', type: { kind: 'Boolean' } }, { name: 'second', type: { kind: 'Boolean' } }],
    };
    t.deepEqual(type, expectedType as any);
});

test('type equality via name lookup', t => {
    const leftType: Type = {
        kind: 'Product',
        name: 'BoolPair',
        members: [{ name: 'first', type: { kind: 'Boolean' } }, { name: 'second', type: { kind: 'Boolean' } }],
    };
    const rightType: Type = {
        kind: 'NameRef',
        namedType: 'BoolPair',
    };
    const typeDeclarations: TypeDeclaration[] = [{ name: 'BoolPair', type: leftType }];
    t.deepEqual(typesAreEqual(leftType, rightType as any, typeDeclarations), true);
});<|MERGE_RESOLUTION|>--- conflicted
+++ resolved
@@ -67,61 +67,32 @@
         children: [
             {
                 type: 'returnStatement',
-<<<<<<< HEAD
-                line: 1,
-                column: 1,
-=======
                 sourceLocation: { line: 1, column: 1 },
->>>>>>> 14b61706
                 children: [
                     {
                         type: 'return',
                         value: null,
-<<<<<<< HEAD
-                        line: 1,
-                        column: 1,
-=======
                         sourceLocation: { line: 1, column: 1 },
->>>>>>> 14b61706
                     },
                     {
                         type: 'number',
                         value: 7,
-<<<<<<< HEAD
-                        line: 1,
-                        column: 8,
-=======
                         sourceLocation: { line: 1, column: 8 },
->>>>>>> 14b61706
                     },
                     {
                         type: 'statementSeparator',
                         value: null,
-<<<<<<< HEAD
-                        line: 1,
-                        column: 9,
-=======
                         sourceLocation: { line: 1, column: 9 },
->>>>>>> 14b61706
                     },
                 ],
             },
             {
                 type: 'endOfFile',
                 value: 'endOfFile',
-<<<<<<< HEAD
-                line: 1,
-                column: 10,
-            },
-        ],
-        line: 1,
-        column: 1,
-=======
                 sourceLocation: { line: 1, column: 10 },
             },
         ],
         sourceLocation: { line: 1, column: 1 },
->>>>>>> 14b61706
     } as MplAst;
     t.deepEqual(expectedResult, parseResult);
 });
@@ -538,13 +509,10 @@
     const functionSource = 'a: Integer => 11';
     const parseResult: MplParseResult = parse(grammar, 'function', lex(tokenSpecs, functionSource), 0);
     const ast: Ast.UninferredExpression = astFromParseResult(parseResult as MplAst) as Ast.UninferredExpression;
-    t.deepEqual(
-        typeOfExpression({ ast, availableVariables: [], availableTypes: [], sourceLocation: { line: 1, column: 1 } }),
-        {
-            kind: 'Function',
-            arguments: [{ kind: 'Integer' }, { kind: 'Integer' }],
-        }
-    );
+    t.deepEqual(typeOfExpression({ ast, availableVariables: [], availableTypes: [] }), {
+        kind: 'Function',
+        arguments: [{ kind: 'Integer' }, { kind: 'Integer' }],
+    });
 });
 
 test('assign function and call it', compileAndRun, {
@@ -626,7 +594,7 @@
     },
 });
 
-test.only('id function', compileAndRun, {
+test('id function', compileAndRun, {
     source: 'id := a: Integer => a; return id(5)',
     expectedExitCode: 5,
 });
@@ -1663,14 +1631,6 @@
         kind: 'objectLiteral',
         typeName: 'BoolPair',
         members: [
-<<<<<<< HEAD
-            { name: 'first', expression: { kind: 'booleanLiteral', value: true, line: 6, column: 34 } },
-            {
-                name: 'second',
-                expression: { kind: 'booleanLiteral', value: false, line: 6, column: 48 },
-            },
-        ],
-=======
             {
                 name: 'first',
                 expression: { kind: 'booleanLiteral', value: true, sourceLocation: { line: 6, column: 34 } },
@@ -1681,7 +1641,6 @@
             },
         ],
         sourceLocation: { line: 6, column: 16 },
->>>>>>> 14b61706
     };
     const type = typeOfExpression({
         ast,
@@ -1699,7 +1658,6 @@
                 },
             },
         ],
-        sourceLocation: { line: 1, column: 1 },
     });
     const expectedType = {
         kind: 'Product',
